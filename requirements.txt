wheel
setuptools
absl-py>=1.0.0
jsonlines>=3.0.0
pandas>=1.3.4
numpy>=1.22.2
matplotlib>=3.5.1
seaborn>=0.12.2
<<<<<<< HEAD
gplearn>=0.4.2
sympy>=1.12
=======
>>>>>>> 3c5fa42d
pyyaml

# AutoML packages
ConfigSpace==0.6.1
pyrfr>=0.9.0
hpbandster==0.7.4

# Upgrading to 2.1.0 or higher breaks the slider because string keys in marks
# can not be interpreted anymore (2.0.0 works nicely)
dash==2.0.0
dash-extensions==0.0.71
dash-bootstrap-components==1.0.3
redis>=4.1.4
rq>=1.10.1
# Pinned due to https://github.com/plotly/dash/issues/1992
# Pinning might be removed for dash>2.3.0
werkzeug==2.0.3

pyPDPPartitioner<|MERGE_RESOLUTION|>--- conflicted
+++ resolved
@@ -6,11 +6,8 @@
 numpy>=1.22.2
 matplotlib>=3.5.1
 seaborn>=0.12.2
-<<<<<<< HEAD
 gplearn>=0.4.2
 sympy>=1.12
-=======
->>>>>>> 3c5fa42d
 pyyaml
 
 # AutoML packages
