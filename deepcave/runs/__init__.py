#  noqa: D400
"""
# AbstractRun

This module provides utilities to create and handle an abstract run.

It provides functions to get information of the run, as well as the used objectives.

## Classes
    - AbstractRun: Create a new run.
"""

from abc import ABC, abstractmethod
from typing import Any, Dict, Iterator, List, Optional, Tuple, Union

from pathlib import Path

import ConfigSpace
import numpy as np
import pandas as pd
from ConfigSpace import (
    CategoricalHyperparameter,
    Configuration,
    Constant,
    UniformFloatHyperparameter,
    UniformIntegerHyperparameter,
)

from deepcave.constants import (
    COMBINED_BUDGET,
    COMBINED_COST_NAME,
    COMBINED_SEED,
    CONSTANT_VALUE,
    NAN_VALUE,
)
from deepcave.runs.exceptions import NotMergeableError, RunInequality
from deepcave.runs.objective import Objective
from deepcave.runs.status import Status
from deepcave.runs.trial import Trial
from deepcave.utils.logs import get_logger


class AbstractRun(ABC):
    """
    Create a new run.

    Provide functions to get information of the run, as well as the used objectives.

    Properties
    ----------
    name : str
        The name of the run.
    path : Optional[Path]
        The path to the run.
    logger : Logger
        The logger for the run.
    meta: Dict[str, Any]
        Contains the run's meta information.
    configspace: ConfigSpace.ConfigurationSpace
        The configuration space of the run.
    configs: Dict[int, Configuration]
        Contains the configurations.
    origins: Dict[int, str]
        The origin of the configuration.
    models: Dict[int, Optional[Union[str, "torch.nn.Module"]]]
        Contains the modules.
    history: List[Trial]
        The history of Trials.
    trial_keys: Dict[Tuple[str, int], int]
        Contains config_id, budget and the corresponding trial_id.
    models_dir : Path
        The directory of the model.
    """

    prefix: str

    def __init__(self, name: str) -> None:
        self.name: str = name
        self.path: Optional[Path] = None
        self.logger = get_logger(self.__class__.__name__)

        # objects created by reset
        self.reset()

    def reset(self) -> None:
        """
        Reset the run to default values / empties.

        Clear the initial data and configurations of the object.
        """
        self.meta: Dict[str, Any] = {}
        self.configspace: ConfigSpace.ConfigurationSpace
        self.configs: Dict[int, Union[Configuration, Dict[Any, Any]]] = {}
        self.origins: Dict[int, Optional[str]] = {}
        self.models: Dict[  # type: ignore
            int, Optional[Union[str, "torch.nn.Module"]]  # noqa: F821
        ] = {}

        self.history: List[Trial] = []
        self.trial_keys: Dict[
<<<<<<< HEAD
            Tuple[int, Union[int, float], int], int
        ] = {}  # (config_id, budget, seed) -> trial_id
=======
            Tuple[int, Union[int, float, None]], int
        ] = {}  # (config_id, budget) -> trial_id
>>>>>>> 3c45d1ae

        # Cached data
        self._highest_budget: Dict[int, Union[int, float]] = {}  # config_id -> budget

    def _update_highest_budget(
        self, config_id: int, budget: Union[int, float], status: Status
    ) -> None:
        """
        Update the highest budget.

        Parameters
        ----------
        config_id : int
            The identificator of the configuration.
        budget : Union[int, float]
            The new highest budget.
        status : Status
            The status of the run.
        """
        if status == Status.SUCCESS:
            # Update highest budget
            if config_id not in self._highest_budget:
                self._highest_budget[config_id] = budget
            else:
                if budget > self._highest_budget[config_id]:
                    self._highest_budget[config_id] = budget

    @property
    @abstractmethod
    def hash(self) -> str:
        """
        Hash of the current run.

        If hash changes, cache has to be cleared. This ensures that
        the cache always holds the latest results of the run.

        Returns
        -------
        hash : str
            Hash of the run.
        """
        pass

    @property
    @abstractmethod
    def id(self) -> str:
        """
        Hash of the file.

        This is used to identify the file.
        In contrast to `hash`, this hash should not be changed throughout the run.

        Returns
        -------
        str
            Hash of the run.
        """
        pass

    @property
    def latest_change(self) -> float:
        """
        Get the latest change.

        Returns
        -------
        float
            The latest change.
        """
        return 0

    @staticmethod
<<<<<<< HEAD
    def get_trial_key(config_id: int, budget: Union[int, float], seed: int):
        return config_id, budget, seed
=======
    def get_trial_key(
        config_id: int, budget: Union[int, float, None]
    ) -> Tuple[int, Union[int, float, None]]:
        """
        Get the trial key.

        It is obtained through the assembly of configuration and budget.

        Parameters
        ----------
        config_id : int
            The identificator of the configuration.
        budget : Union[int, float, None]
            The budget of the Trial.

        Returns
        -------
        Tuple[int, Union[int, float, None]]
            Tuple representing the trial key, consisting of configuration id and the budget.
        """
        return (config_id, budget)
>>>>>>> 3c45d1ae

    def get_trial(self, trial_key: Tuple[int, int]) -> Optional[Trial]:
        """
        Get the trial with the responding key if existing.

        Parameters
        ----------
        trial_key : Tuple[int, int]
            The key for the desired trial.

        Returns
        -------
        Optional[Trial]
            The trial object.
        """
        if trial_key not in self.trial_keys:
            return None

        return self.history[self.trial_keys[trial_key]]

    def get_trials(self) -> Iterator[Trial]:
        """
        Get an iterator of all stored trials.

        Returns
        -------
        Iterator[Trial]
            An iterator over all stored trials.
        """
        yield from self.history

    def get_meta(self) -> Dict[str, Any]:
        """
        Get a shallow copy of the meta information.

        Returns
        -------
        Dict[str, Any]
            A shallow copy of the meta information dictionary.
        """
        return self.meta.copy()

    def empty(self) -> bool:
        """
        Check if the run's history is empty.

        Returns
        -------
        bool
            True if run history is empty, False otherwise.
        """
        return len(self.history) == 0

    def get_origin(self, config_id: int) -> Optional[str]:
        """
        Get the origin, given a config id.

        Parameters
        ----------
        config_id : int
            The identificator of the configuration.

        Returns
        -------
        Optional[str]
            An origin string corresponding to the given configuration id.
        """
        return self.origins[config_id]

    def get_objectives(self) -> List[Objective]:
        """
        Get a list of all objectives corresponding to the run.

        Returns
        -------
        List[Objective]
            A list containing all objectives associated with the run.
        """
        objectives = []
        for d in self.meta["objectives"].copy():
            objective = Objective.from_json(d)
            objectives += [objective]

        return objectives

    def get_objective(self, id: Union[str, int]) -> Optional[Objective]:
        """
        Return the objective based on the id or the name.

        Parameters
        ----------
        id : Union[str, int]
            The id or name of the objective.

        Returns
        -------
        Optional[Objective]
            The objective.
        """
        objectives = self.get_objectives()
        if type(id) == int:
            return objectives[id]

        # Otherwise, iterate till the name is found
        for objective in objectives:
            if objective.name == id:
                return objective

        return None

    def get_objective_id(self, objective: Union[Objective, str]) -> int:
        """
        Return the id of the objective if it is found.

        Parameters
        ----------
        objective : Union[Objective, str]
            The objective or objective name for which the id is returned.

        Returns
        -------
        objective_id : int
            Objective id from the passed objective.

        Raises
        ------
        RuntimeError
            If objective was not found.
        """
        objectives = self.get_objectives()
        for id, objective2 in enumerate(objectives):
            if isinstance(objective, Objective):
                if objective == objective2:
                    return id
            else:
                if objective == objective2.name:
                    return id

        raise RuntimeError("Objective was not found.")

    def get_objective_ids(self) -> List[int]:
        """
        Get the ids of the objectives.

        Returns
        -------
        List[int]
            A list of the ids of the objectives.
        """
        return list(range(len(self.get_objectives())))

    def get_objective_name(self, objectives: Optional[List[Objective]] = None) -> str:
        """
        Get the cost name of given objective names.

        Returns "Combined Cost" if multiple objective names were involved.

        Parameters
        ----------
        objectives : Optional[List[Objective]]
            A list of the objectives.
            By default, None.

        Returns
        -------
        str
            The name of the objective.
            Returns "Combined Cost" if multiple objective names were involved.
        """
        available_objective_names = self.get_objective_names()

        if objectives is None:
            if len(available_objective_names) == 1:
                return available_objective_names[0]
        else:
            if len(objectives) == 1:
                return objectives[0].name

        return COMBINED_COST_NAME

    def get_objective_names(self) -> List[str]:
        """
        Get the names of the objectives.

        Returns
        -------
        List[str]
            A list containing the names of the objectives.
        """
        return [obj.name for obj in self.get_objectives()]

<<<<<<< HEAD
    def get_configs(
        self, budget: Union[int, float] = None, seed: int = None
    ) -> Dict[int, Configuration]:
=======
    def get_configs(self, budget: Optional[Union[int, float]] = None) -> Dict[int, Configuration]:
>>>>>>> 3c45d1ae
        """
        Get configurations of the run.

        Optionally, only configurations which were evaluated
        on the passed budget are considered.

        Parameters
        ----------
<<<<<<< HEAD
        budget : Union[int, float], optional
            Considered budget. By default None (all configurations are included).
        seed: int, optional
            Considered seed. By default None (all configurations are included).
=======
        budget : Optiona[Union[int, float]]
            Considered budget.
            By default, None (all configurations are included).
>>>>>>> 3c45d1ae

        Returns
        -------
        Dict[int, Configuration]
            Configuration id and the configuration.
        """
        # Include all configs if budget is a combined budget
        if budget == COMBINED_BUDGET:
            budget = None

        # Include all configs if we have combined seed
        if seed == COMBINED_SEED:
            seed = None

        configs = {}
        for trial in self.history:
            if budget is not None:
                if budget != trial.budget:
                    continue

            if seed is not None:
                if seed != trial.seed:
                    continue

            if (config_id := trial.config_id) not in configs:
                config = self.get_config(config_id)
                configs[config_id] = config

        # Sort dictionary
        configs = dict(sorted(configs.items()))

        return configs

    def get_config(self, id: int) -> Configuration:
        """
        Retrieve the configuration with the corresponding id.

        Parameters
        ----------
        id : int
            The id of the configuration.

        Returns
        -------
        Configuration
            The corresponding Configuration.
        """
        config = Configuration(self.configspace, self.configs[id])
        return config

    def get_config_id(self, config: Union[Configuration, Dict]) -> Optional[int]:
        """
        Get the id of the configuration.

        Parameters
        ----------
        config : Union[Configuration, Dict]
            The configuration for which to find the id.

        Returns
        -------
        Optional[int]
            The configuration id.
        """
        if isinstance(config, Configuration):
            config = config.get_dictionary()

        # Find out config id
        for id, c in self.configs.items():
            if c == config:
                return id

        return None

<<<<<<< HEAD
    def get_num_configs(self, budget: Union[int, float] = None, seed: int = None) -> int:
        return len(self.get_configs(budget=budget, seed=seed))
=======
    def get_num_configs(self, budget: Optional[Union[int, float]] = None) -> int:
        """
        Count the number of configurations stored in this run with a specific budget.

        Parameters
        ----------
        budget : Optional[Union[int, float]]
            The budget for which to count the configurations.
            If not provided, counts all configurations.
            Default is None.

        Returns
        -------
        int
            The number of all configurations with a given budget.
            If budget is None, counts all configurations.
        """
        return len(self.get_configs(budget=budget))
>>>>>>> 3c45d1ae

    def get_budget(self, id: Union[int, str], human: bool = False) -> Union[int, float]:
        """
        Get the budget given an id.

        Parameters
        ----------
        id : Union[int, str]
            The id of the wanted budget.
            If id is a string, it is converted to an integer.
        human : bool, optional
            Make the output more readable.
            By default False.

        Returns
        -------
        float, int
            The budget.

        Raises
        ------
        TypeError
            If the budget with this id is invalid.
        """
        budgets = self.get_budgets(human=human)
        return budgets[int(id)]  # type: ignore

    def get_budget_ids(self, include_combined: bool = True) -> List[int]:
        """
        Get the corresponding ids for the budgets.

        Parameters
        ----------
        include_combined : bool, optional
            If False, cut last id of budget ids.
            By default True.

        Returns
        -------
        List[int]
            A list of the budget ids.
        """
        budget_ids = list(range(len(self.get_budgets())))
        if not include_combined:
            budget_ids = budget_ids[:-1]

        return budget_ids

    def get_budgets(
        self, human: bool = False, include_combined: bool = True
    ) -> List[Union[int, float, str]]:
        """
        Return the budgets from the meta data.

        Parameters
        ----------
        human : bool, optional
<<<<<<< HEAD
            Make the output better readable. By default False.
        include_combined : bool, optional
            If true, return combined budget as well. By default True.
=======
            Make the output more readable.
            By default False.
        include_combined : bool, optional
            If True, include the combined budget.
            By default True.
>>>>>>> 3c45d1ae

        Returns
        -------
        List[Union[int, float, str]]
            List of budgets. In a readable form, if human is True.
        """
        budgets = self.meta["budgets"].copy()
        if include_combined and len(budgets) > 1 and COMBINED_BUDGET not in budgets:
            budgets += [COMBINED_BUDGET]

        if human:
            readable_budgets: List[Union[str, float]] = []
            for b in budgets:
                if b == COMBINED_BUDGET:
                    readable_budgets += ["Combined"]
                elif b is not None:
                    readable_budgets += [float(np.round(float(b), 2))]

            return readable_budgets

        return budgets

    def get_highest_budget(self, config_id: Optional[int] = None) -> Optional[Union[int, float]]:
        """
        Return the highest found budget for a config id.

        If no config id is specified then
        the highest available budget is returned.
        Moreover, if no budget is available None is returned.

        Parameters
        ----------
        config_id : Optional[int]
            The config id for which the highest budget is returned.

        Returns
        -------
        Optional[Union[int, float]]
            The highest budget or None if no budget was specified.
        """
        if config_id is None:
            budgets = self.meta["budgets"]
            if len(budgets) == 0:
                return None

            return budgets[-1]
        else:
            return self._highest_budget[config_id]

    def get_seeds(
        self, human: bool = False, include_combined: bool = True
    ) -> List[Union[int, float]]:
        """
        Returns the seeds from the meta data.

        Parameters
        ----------
        human : bool, optional
            Make the output better readable. By default False.
        include_combined : bool, optional
            If true, return combined seed as well. By default True.

        Returns
        -------
        List[int]
            List of seeds.
        """
        seeds = self.meta["seeds"].copy()
        if include_combined and len(seeds) > 1 and COMBINED_SEED not in seeds:
            seeds += [COMBINED_SEED]

        if human:
            readable_seeds = []
            for s in seeds:
                if s == COMBINED_SEED:
                    readable_seeds += ["Combined"]
                elif s is not None:
                    readable_seeds += [s]

            return readable_seeds

        return seeds

    def _process_costs(self, costs: List[float]) -> List[float]:
        """
        Process the costs to get rid of NaNs.

        NaNs are replaced by the worst value of the
        objective.

        Parameters
        ----------
        costs : List[float]
            Costs, which should be processed.
            Must be the same length as the number of objectives.

        Returns
        -------
        List[float]
            Processed costs without NaN values.
        """
        new_costs = []
        for cost, objective in zip(costs, self.get_objectives()):
            # Replace with the worst cost
            if cost is None:
                cost = objective.get_worst_value()
            new_costs += [cost]

        return new_costs

    def get_avg_costs(
        self, config_id: int, budget: Optional[Union[int, float]] = None
    ) -> List[float]:
        objectives = self.get_objectives()

        # Budget might not be evaluated
        try:
            config_costs = self.get_costs(config_id, budget)
        except RuntimeError:
            config_costs = [None for _ in range(len(objectives))]

        avg_costs = []
        for idx in range(len(objectives)):
            costs = [values[idx] for values in config_costs.values() if values[idx] is not None]
            avg_costs.append(float(np.mean(costs)))
        return avg_costs

    def get_costs(
        self, config_id: int, budget: Optional[Union[int, float]] = None, seed: Optional[int] = None
    ) -> Dict[int, List[float]]:
        """
        Return the costs of a configuration.

        In case of multi-objective, multiple costs are
        returned.

        Parameters
        ----------
        config_id : int
            Configuration id to get the costs for.
        budget : Optional[Union[int, float]]
            Budget to get the costs from the configuration id for. By default, None. If budget is
            None, the highest budget is chosen.
        seed : Optional[int], optional
            Seed to get the costs from the configuration id for. By default None. If no seed is
            given, all seeds are considered.

        Returns
        -------
        List[float]
            List of costs from the associated configuration.

        Raises
        ------
        ValueError
            If the configuration id is not found.
        RuntimeError
            If the budget was not evaluated for the passed config id.
<<<<<<< HEAD

        Returns
        -------
        Dict[int, List[float]]
            Costs with their seeds.
=======
>>>>>>> 3c45d1ae
        """
        if budget is None:
            budget = self.get_highest_budget()

        if config_id not in self.configs:
            raise ValueError("Configuration id was not found.")
        costs = self.get_all_costs(budget=budget, seed=seed)
        if config_id not in costs:
            if seed is not None:
                raise RuntimeError(
                    f"Budget {budget} with seed {seed} was not evaluated for config id {config_id}."
                )
            else:
                raise RuntimeError(f"Budget {budget} was not evaluated for config id {config_id}.")
        return costs[config_id]

    def get_all_costs(
        self,
        budget: Optional[Union[int, float]] = None,
        statuses: Optional[Union[Status, List[Status]]] = None,
        seed: Optional[int] = None,
        selected_ids: Optional[List[int]] = None,
    ) -> Dict[int, Dict[int, List[float]]]:
        """
<<<<<<< HEAD
        Get all costs in the history with their config ids and seeds. If set, only configs from
        the given budget, seed, and statuses are returned.
=======
        Get all costs in the history with their config ids.

        Only configs from the given budget
        and statuses are returned.
>>>>>>> 3c45d1ae

        Parameters
        ----------
        budget : Optional[Union[int, float]]
            Budget to select the costs. If no budget is given, the highest budget is chosen.
            By default, None.
        statuses : Optional[Union[Status, List[Status]]]
            Only selected stati are considered. If no status is given, all stati are considered.
            By default None.
        seed : Optional[int], optional
            Seed to select the costs. If no seed is given, all seeds are considered.
            By default None.
        selected_ids: Optional[List[int]], optional
            If set, only history ids in the list will be considered. By default None.

        Returns
        -------
        Dict[int, Dict[int, List[float]]]
            Costs with their config ids and seeds.
        """
        if budget is None:
            budget = self.get_highest_budget()

        # In case of COMBINED_BUDGET, only the costs of the highest found budget are kept
        highest_evaluated_budget = {}

        results = {}
        if selected_ids is not None:
            history = [self.history[i] for i in selected_ids]
        else:
            history = self.history
        for trial in history:
            if trial.config_id not in results:
                results[trial.config_id] = {}

            if statuses is not None:
                if isinstance(statuses, Status):
                    statuses = [statuses]

                if trial.status not in statuses:
                    continue

            if seed is not None:
                if trial.seed != seed:
                    continue

            if budget == COMBINED_BUDGET:
                if trial.config_id not in highest_evaluated_budget:
                    highest_evaluated_budget[trial.config_id] = trial.budget

                latest_budget = highest_evaluated_budget[trial.config_id]
                # Only the highest budget is kept
                if trial.budget >= latest_budget:
                    results[trial.config_id][trial.seed] = trial.costs
            else:
                if trial.budget is not None:
                    if trial.budget != budget:
                        continue

                results[trial.config_id][trial.seed] = trial.costs
        return results

    def get_status(
        self,
        config_id: int,
        seed: int,
        budget: Optional[Union[int, float]] = None,
    ) -> Status:
        """
        Return the status of a configuration.

        Parameters
        ----------
        config_id : int
            Configuration id to get the status for.
<<<<<<< HEAD
        seed : Optional[int], optional
            Seed to get the status from the configuration id for.
        budget : Optional[Union[int, float]], optional
            Budget to get the status from the configuration id for. By default None. If budget is
=======
        budget : Optional[Union[int, float]]
            Budget to get the status from the configuration id for. By default, None. If budget is
>>>>>>> 3c45d1ae
            None, the highest budget is chosen.

        Returns
        -------
        Status
            Status of the configuration.

        Raises
        ------
        ValueError
            If the configuration id is not found.
        """
        if budget == COMBINED_BUDGET:
            return Status.NOT_EVALUATED

        if budget is None:
            budget = self.get_highest_budget()

        if config_id not in self.configs:
            raise ValueError("Configuration id was not found.")

        trial_key = self.get_trial_key(config_id, budget, seed)

        # Unfortunately, it is necessary to iterate through the history to find the status
        # TODO: Cache the stati
        for trial in self.history:
            if trial_key == trial.get_key():
                return trial.status

        return Status.NOT_EVALUATED

    def get_incumbent(
        self,
        objectives: Optional[Union[Objective, List[Objective]]] = None,
        budget: Optional[Union[int, float]] = None,
        seed: Optional[int] = None,
        statuses: Optional[Union[Status, List[Status]]] = None,
        selected_ids: Optional[List[int]] = None,
    ) -> Tuple[Configuration, float]:
        """
        Return the incumbent with its normalized cost.

        Parameters
        ----------
<<<<<<< HEAD
        objectives : Optional[Union[Objective, List[Objective]]], optional
            Considered objectives. By default None. If None, all objectives are considered.
        budget : Optional[Union[int, float]], optional
            Considered budget. By default None. If None, the highest budget is chosen.
        seed : Optional[int], optional
            Considered seed. By default None. If no seed is given, all seeds are considered.
        statuses : Optional[Union[Status, List[Status]]], optional
            Considered statuses. By default None. If None, all stati are considered.
        selected_ids: Optional[List[int]], optional
            If set, only history ids in the list will be considered. This can for example be
            useful if only ids up to a certain end-time shall be considered. By default None.
=======
        objectives : Optional[Union[Objective, List[Objective]]]
            Considered objectives. By default, None. If None, all objectives are considered.
        budget : Optional[Union[int, float]]
            Considered budget. By default, None. If None, the highest budget is chosen.
        statuses : Optional[Union[Status, List[Status]]]
            Considered statuses. By default, None. If None, all stati are considered.
>>>>>>> 3c45d1ae

        Returns
        -------
        Tuple[Configuration, float]
            Incumbent with its normalized cost.

        Raises
        ------
        RuntimeError
            If no incumbent was found.
        """
        min_cost = np.inf
        best_config_id = None

        results = self.get_all_costs(budget, statuses, seed, selected_ids)

        seed_count = {}
        for config_id, costs in results.items():
            seed_count[config_id] = len(costs.values())
        max_seed_count = max(seed_count.values())

        for config_id, costs in results.items():
            # If there are multiple seeds, only configurations evaluated on all seeds are
            # considered. From these configurations, the one with the highest average cost
            # over the seeds is considered as the incumbent.
            if max_seed_count > 1:
                if len(costs.values()) < max_seed_count:
                    continue

                # Get average over all seeds
                config_costs = np.zeros([max_seed_count, len(self.get_objectives())])
                for i, (_, cost) in enumerate(costs.items()):
                    config_costs[i] = cost
                avg_cost = np.mean(config_costs, axis=0)

            # If there is only one seed, the costs can be used directly
            else:
                avg_cost = [*costs.values()][0]

            # If there are multiple objectives, the costs are merged to one cost value
            if isinstance(objectives, list) and len(objectives) > 1:
                cost = self.merge_costs(avg_cost, objectives)
            else:
                cost = avg_cost[0]

            if cost < min_cost:
                min_cost = cost
                best_config_id = config_id

        if best_config_id is None:
            raise RuntimeError("No incumbent found.")

        config = self.get_config(best_config_id)
        config = Configuration(self.configspace, config)
        normalized_cost = min_cost

        return config, normalized_cost

    def merge_costs(
        self, costs: List[float], objectives: Optional[Union[Objective, List[Objective]]] = None
    ) -> float:
        """
        Calculate one cost value from multiple costs.

        Normalizes the costs first and weigh every cost the same.
        The lower the normalized cost, the better.

        Parameters
        ----------
        costs : List[float]
            The costs, which should be merged. Must be the same length as the original number of
            objectives.
        objectives : Optional[List[Objective]]
            The considered objectives to the costs. By default, None.
            If None, all objectives are considered. The passed objectives can differ from the
            original number objectives.

        Returns
        -------
        float
            Merged costs.

        Raises
        ------
        RuntimeError
            If the number of costs is different from the original number of objectives.
            If the objective was not found.
        """
        # Get rid of NaN values
        costs = self._process_costs(costs)

        if objectives is None:
            objectives = self.get_objectives()

        if isinstance(objectives, Objective):
            objectives = [objectives]

        if len(costs) != len(self.get_objectives()):
            raise RuntimeError(
                "The number of costs must be the same as the original number of objectives."
            )

        # First normalize
        filtered_objectives = []
        normalized_costs = []
        for objective in objectives:
            objective_id = self.get_objective_id(objective)

            if objective_id is None:
                raise RuntimeError("The objective was not found.")

            cost = costs[objective_id]

            assert objective.lower is not None
            assert objective.upper is not None

            # TODO: What to do if we deal with infinity here?
            assert objective.lower != np.inf
            assert objective.upper != -np.inf

            a = cost - objective.lower
            b = objective.upper - objective.lower
            normalized_cost = a / b

            # The lower is optimized
            # So the normalized cost needs to be flipped
            if objective.optimize == "upper":
                normalized_cost = 1 - normalized_cost

            normalized_costs.append(normalized_cost)
            filtered_objectives.append(objective)

        # Give the same weight to all objectives (for now)
        objective_weights = [1 / len(objectives) for _ in range(len(objectives))]

        costs = [u * v for u, v in zip(normalized_costs, objective_weights)]
        cost = np.mean(costs).item()

        return cost

    def get_model(self, config_id: int) -> Optional["torch.nn.Module"]:  # type: ignore # noqa: F821
        """
        Get a model associated with the configuration id.

        Parameters
        ----------
        config_id : int
            The configuration id.

        Returns
        -------
        Optional["torch.nn.Module]
            A model for the provided configuration id.
        """
        import torch

        filename = self.models_dir / f"{str(config_id)}.pth"  # type: ignore
        if not filename.exists():
            return None

        return torch.load(filename)

    def get_trajectory(
        self,
        objective: Objective,
        budget: Optional[Union[int, float]] = None,
        seed: Optional[int] = None,
    ) -> Tuple[List[float], List[float], List[float], List[int], List[int]]:
        """
<<<<<<< HEAD
        Calculates the trajectory of the given objective, budget, and seed.
=======
        Calculate the trajectory of the given objective and budget.
>>>>>>> 3c45d1ae

        Parameters
        ----------
        objective : Objective
            Objective to calculate the trajectory for.
        budget : Optional[Union[int, float]]
            Budget to calculate the trajectory for. If no budget is given, then the highest budget
            is chosen. By default None.
        seed : Optional[int], optional
            Seed to calculate the trajectory for. If no seed is given, then all seeds are
            considered. By default None.

        Returns
        -------
        Tuple[List[float], List[float], List[float], List[int], List[int]]
            times : List[float]
                Times of the trajectory.
            costs_mean : List[float]
                Costs of the trajectory.
            costs_std : List[float]
                Standard deviation of the costs of the trajectory. This is particularly useful for
                grouped runs.
            ids : List[int]
                The "global" ids of the selected trials.
            config_ids : List[int]
                Config ids of the selected trials.
        """
        if budget is None:
            budget = self.get_highest_budget()

        costs_mean = []
        costs_std = []
        ids = []
        config_ids = []
        times = []

        order = []

        # Sort self.history by end-time
        for id, trial in enumerate(self.history):
            order.append((id, trial.end_time))
        order.sort(key=lambda tup: tup[1])

        # Important: Objective can be minimized or maximized
        if objective.optimize == "lower":
            current_cost = np.inf
        else:
            current_cost = -np.inf

        # Iterate over the history ordered by end-time and calculate the current incumbent
        for i, (id, _) in enumerate(order):
            trial = self.history[id]

            # All budgets should should be used
            if budget != COMBINED_BUDGET:
                # Only consider selected/last budget
                if trial.budget != budget:
                    continue

            if seed is not None:
                if trial.seed != seed:
                    continue

            # Get the incumbent over all trials up to this point
            _, cost = self.get_incumbent(
                objective, budget, selected_ids=[selected_id for selected_id, _ in order[: i + 1]]
            )
            if cost is None:
                continue

            # Now it's important to check whether the cost was minimized or maximized
            if objective.optimize == "lower":
                improvement = cost < current_cost
            else:
                improvement = cost > current_cost

            if improvement:
                current_cost = cost

                costs_mean.append(cost)
                costs_std.append(0.0)
                times.append(trial.end_time)
                ids.append(id)
                config_ids.append(trial.config_id)

        return times, costs_mean, costs_std, ids, config_ids

    def encode_config(
        self, config: Union[int, Dict[Any, Any], Configuration], specific: bool = False
    ) -> List:
        """
        Encode a given configuration (id) to a normalized list.

        If a configuration is passed, no look-up has to be done.

        Parameters
        ----------
        config : Union[int, Dict[Any, Any], Configuration]
            Either the configuration id, as configuration as dict,
            or a Configuration itself.
        specific : bool
            Use specific encoding for fanova tree, by default False.

        Returns
        -------
        List
            The encoded config as list.
        """
        if not isinstance(config, Configuration):
            if isinstance(config, int):
                config = self.configs[config]

            config = Configuration(self.configspace, config)

        hps = self.configspace.get_hyperparameters()
        values = list(config.get_array())

        if specific:
            return values

        x = []
        for value, hp in zip(values, hps):
            # NaNs should be encoded as -0.5
            if np.isnan(value):
                value = NAN_VALUE
            # Categorical values should be between 0..1
            elif isinstance(hp, CategoricalHyperparameter):
                value = value / (len(hp.choices) - 1)
            # Constants should be encoded as 1.0 (from 0)
            elif isinstance(hp, Constant):
                value = CONSTANT_VALUE

            x += [value]

        return x

    def encode_configs(self, configs: List[Configuration]) -> np.ndarray:
        """
        Encode a list of configurations into a corresponding numpy array.

        Parameters
        ----------
        configs : List[Configuration]
            A list containing the configurations to be encoded.

        Returns
        -------
        np.ndarray
            A numpy array with the encoded configurations.
        """
        x_set = []
        for config in configs:
            x = self.encode_config(config)
            x_set.append(x)

        return np.array(x_set)

    def get_encoded_data(
        self,
        objectives: Optional[Union[Objective, List[Objective]]] = None,
        budget: Optional[Union[int, float]] = None,
        seed: Optional[int] = None,
        statuses: Optional[Union[Status, List[Status]]] = None,
        specific: bool = False,
        include_config_ids: bool = False,
        include_combined_cost: bool = False,
    ) -> pd.DataFrame:
        """
        Encode configurations to process them further.

        After the configurations are encoded,
        they can be used in model prediction.

        Parameters
        ----------
        objectives : Optional[Union[Objective, List[Objective]]]
            Which objectives should be considered. If None, all objectives are
            considered. By default, None.
        budget : Optional[List[Status]]
            Which budget should be considered. By default, None. If None, only the highest budget
            is considered.
<<<<<<< HEAD
        seed: Optional[int], optional
            Which seed should be considered. By default None. If None, all seeds are considered.
        statuses : Optional[Union[Status, List[Status]]], optional
            Which statuses should be considered. By default None. If None, all statuses are
=======
        statuses : Optional[Union[Status, List[Status]]]
            Which statuses should be considered. By default, None. If None, all statuses are
>>>>>>> 3c45d1ae
            considered.
        specific : bool
            Whether a specific encoding should be used. This encoding is compatible with pyrfr.
            A wrapper for pyrfr is implemented in ``deepcave.evaluators.epm``.
            By default False.
        include_config_ids : bool
            Whether to include configuration ids. By default, False.
        include_combined_cost : bool, optional
            Whether to include combined cost. Note that the combined cost is calculated by the
            passed objectives only. By default False.

        Returns
        -------
        df : pd.DataFrame
            Encoded dataframe with the following columns (depending on the parameters):
            [CONFIG_ID, HP1, HP2, ..., HPn, OBJ1, OBJ2, ..., OBJm, COMBINED_COST]

        Raises
        ------
        ValueError
            If a hyperparameter (HP) is not supported.
        """
        if objectives is None:
            objectives = self.get_objectives()

        if isinstance(objectives, Objective):
            objectives = [objectives]

        x_set, y_set = [], []
        config_ids = []

        results = self.get_all_costs(budget, statuses, seed)
        for config_id, config_costs in results.items():
            config = self.configs[config_id]
            for seed, costs in config_costs.items():
                x = self.encode_config(config, specific=specific)
                y = []

                # Add all objectives
                for objective in objectives:
                    objective_id = self.get_objective_id(objective)
                    y += [costs[objective_id]]

                # Add combined cost
                if include_combined_cost:
                    y += [self.merge_costs(costs, objectives)]

<<<<<<< HEAD
                X.append(x)
                Y.append(y)
                config_ids.append(config_id)
=======
            x_set.append(x)
            y_set.append(y)
            config_ids.append(config_id)
>>>>>>> 3c45d1ae

        x_set_array = np.array(x_set)
        y_set_array = np.array(y_set)
        config_ids_array = np.array(config_ids).reshape(-1, 1)

        # Imputation: Easiest case is to replace all nans with -1
        # However, since Stefan used different values for inactive hyperparameters,
        # Also different inactive hyperparameters have to be used, to be compatible
        # with the random forests.
        # https://github.com/automl/SMAC3/blob/a0c89502f240c1205f83983c8f7c904902ba416d/smac/epm/base_rf.py#L45
        if specific:
            conditional = {}
            impute_values = {}

            for idx, hp in enumerate(self.configspace.get_hyperparameters()):
                if idx not in conditional:
                    parents = self.configspace.get_parents_of(hp.name)
                    if len(parents) == 0:
                        conditional[idx] = False
                    else:
                        conditional[idx] = True
                        if isinstance(hp, CategoricalHyperparameter):
                            impute_values[idx] = len(hp.choices)
                        elif isinstance(
                            hp,
                            (UniformFloatHyperparameter, UniformIntegerHyperparameter),
                        ):
                            impute_values[idx] = -1
                        elif isinstance(hp, Constant):
                            impute_values[idx] = 1
                        else:
                            raise ValueError("Hyperparameter not supported.")

                if conditional[idx] is True:
                    non_finite_mask = ~np.isfinite(x_set_array[:, idx])
                    x_set_array[non_finite_mask, idx] = impute_values[idx]

        # Now dataframes are created for both values and labels
        # [CONFIG_ID, HP1, HP2, ..., HPn, OBJ1, OBJ2, ..., OBJm, COMBINED_COST]
        if include_config_ids:
            columns = ["config_id"]
        else:
            columns = []

        columns += [name for name in self.configspace.get_hyperparameter_names()]
        columns += [objective.name for objective in objectives]

        if include_combined_cost:
            columns += [COMBINED_COST_NAME]

        if include_config_ids:
            data: np.ndarray = np.concatenate((config_ids_array, x_set_array, y_set_array), axis=1)
        else:
            data = np.concatenate((x_set_array, y_set_array), axis=1)

        data = pd.DataFrame(data=data, columns=columns)

        return data


def check_equality(
    runs: List[AbstractRun],
    meta: bool = False,
    configspace: bool = True,
    objectives: bool = True,
    budgets: bool = True,
    seeds: bool = True,
) -> Dict[str, Any]:
    """
    Check the passed runs on equality based on the selected runs.

    Return the requested attributes.

    Parameters
    ----------
    runs : list[AbstractRun]
        Runs to check for equality.
    meta : bool, optional
        Meta-Data excluding objectives and budgets, by default True.
    configspace : bool, optional
        Wheter to include the configuration space, by default True.
    objectives : bool, optional
        Wheter to include the objectives, by default True.
    budgets : bool, optional
<<<<<<< HEAD
        Budgets, by default True
    seeds : bool, optional
        Seeds, by default True
=======
        Whether to include the budgets, by default True.
>>>>>>> 3c45d1ae

    Returns
    -------
    Dict[str, Any]
        Dictionary containing the checked attributes.

    Raises
    ------
    NotMergeableError
        If the meta data of the runs are not equal.
        If the configuration spaces of the runs are not equal.
        If the budgets of the runs are not equal.
        If the objective of the runs are not equal.
    """
    result: Dict[str, Any] = {}

    if len(runs) == 0:
        return result

    # Check if objectives are mergeable
    if objectives:
        o1 = None
        for run in runs:
            o2 = run.get_objectives()

            if o1 is None:
                o1 = o2
                continue

            if len(o1) != len(o2):
                raise NotMergeableError(
                    "Objectives of runs are not equal.", RunInequality.INEQ_OBJECTIVE
                )

            for o1_, o2_ in zip(o1, o2):
                try:
                    o1_.merge(o2_)
                except NotMergeableError:
                    raise NotMergeableError(
                        "Objectives of runs are not equal.", RunInequality.INEQ_OBJECTIVE
                    )

        assert o1 is not None
        serialized_objectives = [o.to_json() for o in o1]
        result["objectives"] = serialized_objectives
        if meta:
            result["meta"]["objectives"] = serialized_objectives

    # Also check if budgets are the same
    if budgets:
        b1 = runs[0].get_budgets(include_combined=False)
        for run in runs:
            b2 = run.get_budgets(include_combined=False)
            if b1 != b2:
                raise NotMergeableError("Budgets of runs are not equal.", RunInequality.INEQ_BUDGET)

        result["budgets"] = b1
        if meta:
            result["meta"]["budgets"] = b1

<<<<<<< HEAD
    # And if seeds are the same
    if seeds:
        s1 = runs[0].get_seeds(include_combined=False)
        for run in runs:
            s2 = run.get_seeds(include_combined=False)
            if s1 != s2:
                raise NotMergeableError("Seeds of runs are not equal.")

        result["seeds"] = s1
        if meta:
            result["meta"]["seeds"] = s1

    # And if objectives are the same
    if objectives:
        o1 = None
=======
    # Make sure the same configspace is used
    # Otherwise it does not make sense to merge
    # the histories
    if configspace:
        cs1 = runs[0].configspace
>>>>>>> 3c45d1ae
        for run in runs:
            cs2 = run.configspace
            if cs1 != cs2:
                raise NotMergeableError(
                    "Configspace of runs are not equal.", RunInequality.INEQ_CONFIGSPACE
                )

        result["configspace"] = cs1

    # Check meta
    if meta:
        ignore = ["objectives", "budgets", "wallclock_limit"]

        m1 = runs[0].get_meta()
        for run in runs:
            m2 = run.get_meta()

            for k, v in m1.items():
                # Don't check on objectives or budgets
                if k in ignore:
                    continue

                if k not in m2 or m2[k] != v:
                    raise NotMergeableError(
                        "Meta data of runs are not equal.", RunInequality.INEQ_META
                    )

        result["meta"] = m1

    return result<|MERGE_RESOLUTION|>--- conflicted
+++ resolved
@@ -98,13 +98,8 @@
 
         self.history: List[Trial] = []
         self.trial_keys: Dict[
-<<<<<<< HEAD
-            Tuple[int, Union[int, float], int], int
+            Tuple[int, Optional[Union[int, float]], Optional[int]], int
         ] = {}  # (config_id, budget, seed) -> trial_id
-=======
-            Tuple[int, Union[int, float, None]], int
-        ] = {}  # (config_id, budget) -> trial_id
->>>>>>> 3c45d1ae
 
         # Cached data
         self._highest_budget: Dict[int, Union[int, float]] = {}  # config_id -> budget
@@ -177,13 +172,9 @@
         return 0
 
     @staticmethod
-<<<<<<< HEAD
-    def get_trial_key(config_id: int, budget: Union[int, float], seed: int):
-        return config_id, budget, seed
-=======
     def get_trial_key(
-        config_id: int, budget: Union[int, float, None]
-    ) -> Tuple[int, Union[int, float, None]]:
+        config_id: int, budget: Optional[Union[int, float]], seed: Optional[int]
+    ) -> Tuple[int, Optional[Union[int, float]], Optional[int]]:
         """
         Get the trial key.
 
@@ -193,24 +184,25 @@
         ----------
         config_id : int
             The identificator of the configuration.
-        budget : Union[int, float, None]
+        budget : Optional[Union[int, float]]
             The budget of the Trial.
-
-        Returns
-        -------
-        Tuple[int, Union[int, float, None]]
-            Tuple representing the trial key, consisting of configuration id and the budget.
-        """
-        return (config_id, budget)
->>>>>>> 3c45d1ae
-
-    def get_trial(self, trial_key: Tuple[int, int]) -> Optional[Trial]:
+        seed: Optional[int]
+            The seed used for the Trial.
+
+        Returns
+        -------
+        Tuple[int, Optional[Union[int, float]], Optional[int]]
+            Tuple representing the trial key, consisting of configuration id, budget, and seed.
+        """
+        return (config_id, budget, seed)
+
+    def get_trial(self, trial_key: tuple[int, Union[int, float], int]) -> Optional[Trial]:
         """
         Get the trial with the responding key if existing.
 
         Parameters
         ----------
-        trial_key : Tuple[int, int]
+        trial_key : Tuple[int, Union[int, float], int]
             The key for the desired trial.
 
         Returns
@@ -394,13 +386,9 @@
         """
         return [obj.name for obj in self.get_objectives()]
 
-<<<<<<< HEAD
     def get_configs(
-        self, budget: Union[int, float] = None, seed: int = None
+        self, budget: Optional[Union[int, float]] = None, seed: Optional[int] = None
     ) -> Dict[int, Configuration]:
-=======
-    def get_configs(self, budget: Optional[Union[int, float]] = None) -> Dict[int, Configuration]:
->>>>>>> 3c45d1ae
         """
         Get configurations of the run.
 
@@ -409,16 +397,11 @@
 
         Parameters
         ----------
-<<<<<<< HEAD
-        budget : Union[int, float], optional
-            Considered budget. By default None (all configurations are included).
-        seed: int, optional
-            Considered seed. By default None (all configurations are included).
-=======
-        budget : Optiona[Union[int, float]]
+        budget : Optional[Union[int, float]]
             Considered budget.
             By default, None (all configurations are included).
->>>>>>> 3c45d1ae
+        seed: Optional[int]
+            Considered seed. By default None (all configurations are included).
 
         Returns
         -------
@@ -493,11 +476,9 @@
 
         return None
 
-<<<<<<< HEAD
-    def get_num_configs(self, budget: Union[int, float] = None, seed: int = None) -> int:
-        return len(self.get_configs(budget=budget, seed=seed))
-=======
-    def get_num_configs(self, budget: Optional[Union[int, float]] = None) -> int:
+    def get_num_configs(
+        self, budget: Optional[Union[int, float]] = None, seed: Optional[int] = None
+    ) -> int:
         """
         Count the number of configurations stored in this run with a specific budget.
 
@@ -507,6 +488,10 @@
             The budget for which to count the configurations.
             If not provided, counts all configurations.
             Default is None.
+        seed : Optional[int]
+            The seed for which to count the configurations.
+            If not provided, counts all configurations.
+            Default is None.
 
         Returns
         -------
@@ -514,8 +499,7 @@
             The number of all configurations with a given budget.
             If budget is None, counts all configurations.
         """
-        return len(self.get_configs(budget=budget))
->>>>>>> 3c45d1ae
+        return len(self.get_configs(budget=budget, seed=seed))
 
     def get_budget(self, id: Union[int, str], human: bool = False) -> Union[int, float]:
         """
@@ -573,17 +557,11 @@
         Parameters
         ----------
         human : bool, optional
-<<<<<<< HEAD
-            Make the output better readable. By default False.
-        include_combined : bool, optional
-            If true, return combined budget as well. By default True.
-=======
             Make the output more readable.
             By default False.
         include_combined : bool, optional
             If True, include the combined budget.
             By default True.
->>>>>>> 3c45d1ae
 
         Returns
         -------
@@ -635,9 +613,9 @@
 
     def get_seeds(
         self, human: bool = False, include_combined: bool = True
-    ) -> List[Union[int, float]]:
-        """
-        Returns the seeds from the meta data.
+    ) -> List[Union[int, str]]:
+        """
+        Return the seeds from the meta data.
 
         Parameters
         ----------
@@ -648,7 +626,7 @@
 
         Returns
         -------
-        List[int]
+        List[Union[int, str]]
             List of seeds.
         """
         seeds = self.meta["seeds"].copy()
@@ -656,12 +634,12 @@
             seeds += [COMBINED_SEED]
 
         if human:
-            readable_seeds = []
+            readable_seeds: List[Union[int, str]] = []
             for s in seeds:
                 if s == COMBINED_SEED:
                     readable_seeds += ["Combined"]
                 elif s is not None:
-                    readable_seeds += [s]
+                    readable_seeds += [int(s)]
 
             return readable_seeds
 
@@ -697,13 +675,26 @@
     def get_avg_costs(
         self, config_id: int, budget: Optional[Union[int, float]] = None
     ) -> List[float]:
+        """
+        Get average costs over all seeds for a config and budget.
+
+        Parameters
+        ----------
+        config_id : int
+            Configuration id to get the costs for.
+        budget : Optional[Union[int, float]]
+            Budget to get the costs from the configuration id for. By default, None. If budget is
+            None, the highest budget is chosen.
+
+        Returns
+        -------
+        List[float]
+            List of average cost values for the given config_id and budget.
+        """
         objectives = self.get_objectives()
 
         # Budget might not be evaluated
-        try:
-            config_costs = self.get_costs(config_id, budget)
-        except RuntimeError:
-            config_costs = [None for _ in range(len(objectives))]
+        config_costs = self.get_costs(config_id, budget)
 
         avg_costs = []
         for idx in range(len(objectives)):
@@ -733,8 +724,8 @@
 
         Returns
         -------
-        List[float]
-            List of costs from the associated configuration.
+        Dict[int, List[float]]
+            Seeds with their corresponding list of costs for the associated configuration.
 
         Raises
         ------
@@ -742,14 +733,6 @@
             If the configuration id is not found.
         RuntimeError
             If the budget was not evaluated for the passed config id.
-<<<<<<< HEAD
-
-        Returns
-        -------
-        Dict[int, List[float]]
-            Costs with their seeds.
-=======
->>>>>>> 3c45d1ae
         """
         if budget is None:
             budget = self.get_highest_budget()
@@ -774,15 +757,10 @@
         selected_ids: Optional[List[int]] = None,
     ) -> Dict[int, Dict[int, List[float]]]:
         """
-<<<<<<< HEAD
-        Get all costs in the history with their config ids and seeds. If set, only configs from
-        the given budget, seed, and statuses are returned.
-=======
-        Get all costs in the history with their config ids.
-
-        Only configs from the given budget
+        Get all costs in the history with their config ids and seeds.
+
+        If set, only configs from the given budget, seed,
         and statuses are returned.
->>>>>>> 3c45d1ae
 
         Parameters
         ----------
@@ -801,7 +779,7 @@
         Returns
         -------
         Dict[int, Dict[int, List[float]]]
-            Costs with their config ids and seeds.
+            Config ids and seeds with their corresponding list of costs.
         """
         if budget is None:
             budget = self.get_highest_budget()
@@ -809,7 +787,7 @@
         # In case of COMBINED_BUDGET, only the costs of the highest found budget are kept
         highest_evaluated_budget = {}
 
-        results = {}
+        results: Dict[int, Dict[int, List[float]]] = {}
         if selected_ids is not None:
             history = [self.history[i] for i in selected_ids]
         else:
@@ -858,15 +836,10 @@
         ----------
         config_id : int
             Configuration id to get the status for.
-<<<<<<< HEAD
-        seed : Optional[int], optional
+        seed : Optional[int]
             Seed to get the status from the configuration id for.
-        budget : Optional[Union[int, float]], optional
-            Budget to get the status from the configuration id for. By default None. If budget is
-=======
         budget : Optional[Union[int, float]]
             Budget to get the status from the configuration id for. By default, None. If budget is
->>>>>>> 3c45d1ae
             None, the highest budget is chosen.
 
         Returns
@@ -911,26 +884,17 @@
 
         Parameters
         ----------
-<<<<<<< HEAD
         objectives : Optional[Union[Objective, List[Objective]]], optional
-            Considered objectives. By default None. If None, all objectives are considered.
+            Considered objectives. By default, None. If None, all objectives are considered.
         budget : Optional[Union[int, float]], optional
-            Considered budget. By default None. If None, the highest budget is chosen.
+            Considered budget. By default, None. If None, the highest budget is chosen.
         seed : Optional[int], optional
             Considered seed. By default None. If no seed is given, all seeds are considered.
         statuses : Optional[Union[Status, List[Status]]], optional
-            Considered statuses. By default None. If None, all stati are considered.
+            Considered statuses. By default, None. If None, all stati are considered.
         selected_ids: Optional[List[int]], optional
             If set, only history ids in the list will be considered. This can for example be
             useful if only ids up to a certain end-time shall be considered. By default None.
-=======
-        objectives : Optional[Union[Objective, List[Objective]]]
-            Considered objectives. By default, None. If None, all objectives are considered.
-        budget : Optional[Union[int, float]]
-            Considered budget. By default, None. If None, the highest budget is chosen.
-        statuses : Optional[Union[Status, List[Status]]]
-            Considered statuses. By default, None. If None, all stati are considered.
->>>>>>> 3c45d1ae
 
         Returns
         -------
@@ -962,8 +926,8 @@
 
                 # Get average over all seeds
                 config_costs = np.zeros([max_seed_count, len(self.get_objectives())])
-                for i, (_, cost) in enumerate(costs.items()):
-                    config_costs[i] = cost
+                for i, (_, seed_cost) in enumerate(costs.items()):
+                    config_costs[i] = seed_cost
                 avg_cost = np.mean(config_costs, axis=0)
 
             # If there is only one seed, the costs can be used directly
@@ -1100,11 +1064,7 @@
         seed: Optional[int] = None,
     ) -> Tuple[List[float], List[float], List[float], List[int], List[int]]:
         """
-<<<<<<< HEAD
-        Calculates the trajectory of the given objective, budget, and seed.
-=======
-        Calculate the trajectory of the given objective and budget.
->>>>>>> 3c45d1ae
+        Calculate the trajectory of the given objective, budget, and seed.
 
         Parameters
         ----------
@@ -1286,15 +1246,10 @@
         budget : Optional[List[Status]]
             Which budget should be considered. By default, None. If None, only the highest budget
             is considered.
-<<<<<<< HEAD
-        seed: Optional[int], optional
-            Which seed should be considered. By default None. If None, all seeds are considered.
-        statuses : Optional[Union[Status, List[Status]]], optional
-            Which statuses should be considered. By default None. If None, all statuses are
-=======
+        seed: Optional[int]
+            Which seed should be considered. By default, None. If None, all seeds are considered.
         statuses : Optional[Union[Status, List[Status]]]
             Which statuses should be considered. By default, None. If None, all statuses are
->>>>>>> 3c45d1ae
             considered.
         specific : bool
             Whether a specific encoding should be used. This encoding is compatible with pyrfr.
@@ -1342,15 +1297,9 @@
                 if include_combined_cost:
                     y += [self.merge_costs(costs, objectives)]
 
-<<<<<<< HEAD
-                X.append(x)
-                Y.append(y)
+                x_set.append(x)
+                y_set.append(y)
                 config_ids.append(config_id)
-=======
-            x_set.append(x)
-            y_set.append(y)
-            config_ids.append(config_id)
->>>>>>> 3c45d1ae
 
         x_set_array = np.array(x_set)
         y_set_array = np.array(y_set)
@@ -1435,13 +1384,9 @@
     objectives : bool, optional
         Wheter to include the objectives, by default True.
     budgets : bool, optional
-<<<<<<< HEAD
-        Budgets, by default True
+        Whether to include the budgets, by default True.
     seeds : bool, optional
-        Seeds, by default True
-=======
-        Whether to include the budgets, by default True.
->>>>>>> 3c45d1ae
+        Whether to include the seeds, by default True.
 
     Returns
     -------
@@ -1502,8 +1447,41 @@
         if meta:
             result["meta"]["budgets"] = b1
 
-<<<<<<< HEAD
-    # And if seeds are the same
+    # Make sure the same configspace is used
+    # Otherwise it does not make sense to merge
+    # the histories
+    if configspace:
+        cs1 = runs[0].configspace
+        for run in runs:
+            cs2 = run.configspace
+            if cs1 != cs2:
+                raise NotMergeableError(
+                    "Configspace of runs are not equal.", RunInequality.INEQ_CONFIGSPACE
+                )
+
+        result["configspace"] = cs1
+
+    # Check meta
+    if meta:
+        ignore = ["objectives", "budgets", "wallclock_limit"]
+
+        m1 = runs[0].get_meta()
+        for run in runs:
+            m2 = run.get_meta()
+
+            for k, v in m1.items():
+                # Don't check on objectives or budgets
+                if k in ignore:
+                    continue
+
+                if k not in m2 or m2[k] != v:
+                    raise NotMergeableError(
+                        "Meta data of runs are not equal.", RunInequality.INEQ_META
+                    )
+
+        result["meta"] = m1
+
+    # Check if seeds are the same
     if seeds:
         s1 = runs[0].get_seeds(include_combined=False)
         for run in runs:
@@ -1515,43 +1493,4 @@
         if meta:
             result["meta"]["seeds"] = s1
 
-    # And if objectives are the same
-    if objectives:
-        o1 = None
-=======
-    # Make sure the same configspace is used
-    # Otherwise it does not make sense to merge
-    # the histories
-    if configspace:
-        cs1 = runs[0].configspace
->>>>>>> 3c45d1ae
-        for run in runs:
-            cs2 = run.configspace
-            if cs1 != cs2:
-                raise NotMergeableError(
-                    "Configspace of runs are not equal.", RunInequality.INEQ_CONFIGSPACE
-                )
-
-        result["configspace"] = cs1
-
-    # Check meta
-    if meta:
-        ignore = ["objectives", "budgets", "wallclock_limit"]
-
-        m1 = runs[0].get_meta()
-        for run in runs:
-            m2 = run.get_meta()
-
-            for k, v in m1.items():
-                # Don't check on objectives or budgets
-                if k in ignore:
-                    continue
-
-                if k not in m2 or m2[k] != v:
-                    raise NotMergeableError(
-                        "Meta data of runs are not equal.", RunInequality.INEQ_META
-                    )
-
-        result["meta"] = m1
-
     return result