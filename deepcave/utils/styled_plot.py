#  noqa: D400
"""
# StyledPlot

This module provides utilities to customize functions from the matplotlib.
Plots can be created and different parameters of the plots can be defined.

## Classes
    - StyledPlot: Overwrites default settings from matplotlib.pyplot.

## Constants
    FIG_WIDTH: float
    FIG_HEIGHT: float
"""

from typing import Any, Dict, Optional, Union

import base64
import io
from distutils.spawn import find_executable
from pathlib import Path

import matplotlib
import matplotlib.pyplot as plt
import numpy as np
from numpy.typing import ArrayLike

from deepcave.utils.logs import get_logger

matplotlib.use("Agg")


# IEEETrans double column standard
FIG_WIDTH = 252.0 / 72.27  # 1pt is 1/72.27 inches
FIG_HEIGHT = FIG_WIDTH / 1.618  # golden ratio


logger = get_logger(__name__)


class StyledPlot:
    """
    Overwrites default settings from matplotlib.pyplot.

    If a function is not overwritten, the default function will be used.

    Properties
    ----------
    plt : Module("matplotlib.pyplot")
        The matplotlib plot.
        The style used is seaborn.
    """

<<<<<<< HEAD
    def __init__(self) -> None:
=======
    def __init__(self):
>>>>>>> daf6c2f3
        plt.style.use("seaborn-v0_8")

        # Set MatPlotLib defaults
        if find_executable("latex"):
            plt.rcParams.update(
                {
                    "text.usetex": True,
                    "font.family": "serif",
                    "font.serif": ["Computer Modern"],
                }
            )
        else:
            logger.warn("LaTeX not found. Using default font.")

        plt.rc("xtick", labelsize=8)
        plt.rc("ytick", labelsize=8)
        plt.rc("axes", labelsize=12)
        plt.rc("axes", titlesize=12)
        plt.rc("legend", fontsize=8)

        self.plt = plt

    def figure(self, cols: int = 1, rows: int = 1, dpi: int = 200) -> plt.Figure:
        """
        Create a new figure using the input values.

        Parameters
        ----------
        cols : int, optional
            The number of the columns.
            Default is 1.
        rows : int, optional
            The number of the rows.
            Default is 1.
        dpi : int, optional
            The dots per inches.
            Default is 200.

        Returns
        -------
        plt.Figure
            The figure created with the input information.
        """
        # Clean all
        self.plt.cla()
        self.plt.clf()

        f = self.plt.figure(figsize=(FIG_WIDTH * cols, FIG_HEIGHT * rows), dpi=dpi)
        f.tight_layout()

        return f

    def save_figure(self, filename: Union[str, Path]) -> None:
        """
        Save the figure/plot at the given filename.

        Parameters
        ----------
        filename : Union[str, Path]
            The name of the file the plot will be saved at.
        """
        self.plt.savefig(filename, dpi=400, bbox_inches="tight")
        self.plt.close()

    def render(self) -> str:
        """
        Render the Styled Plot for displaying.

        Returns
        -------
        str
            The rendered plot.
        """
        # Create a virtual file which matplotlib can use to save the figure
        buffer = io.BytesIO()
        self.plt.savefig(buffer, dpi=400, bbox_inches="tight")
        buffer.seek(0)

        # Display any kind of image taken from
        # https://github.com/plotly/dash/issues/71
        encoded_image = base64.b64encode(buffer.read())
        return "data:image/png;base64,{}".format(encoded_image.decode())

    def xlim(self, xmin: Union[float, int], xmax: Union[float, int]) -> None:
        """
        Set the x-axis limits with a margin of a matplotlib plot.

        Parameters
        ----------
        xmin : Union[float, int]
            The lower x-axis limit.
        xmax : Union[float, int]
            The upper x-axis limit.
        """
        xmin_with_margin = xmin - 0.05 * (xmax - xmin)
        xmax_with_margin = xmax + 0.05 * (xmax - xmin)
        self.plt.xlim(xmin_with_margin, xmax_with_margin)

    def ylim(self, ymin: Union[float, int], ymax: Union[float, int], margin: bool = True) -> None:
        """
        Set the y-axis limit of a matplotlib plot.

        Parameters
        ----------
        ymin : Union[float, int]
            The lower y-axis limit.
        ymax : Union[float, int]
            The upper y-axis limit.
        margin : bool, optional
            Determines whether a margin should be added to the limits.
            Default is True.
        """
        if margin:
            ymin_with_margin = ymin - 0.05 * (ymax - ymin)
            ymax_with_margin = ymax + 0.05 * (ymax - ymin)
            self.plt.ylim(ymin_with_margin, ymax_with_margin)
        else:
            self.plt.ylim(ymin, ymax)

    # def grid(self):
    #    pass
    #    # self.plt.grid(b=True, color='black', linestyle='--', linewidth=0.5, axis='y', zorder=0,
    #    # alpha=0.5)

    def boxplot(
        self, values: np.ndarray, positions: ArrayLike, color: str, widths: float = 0.5
    ) -> None:
        """
        Create a boxplot on a matplotlib plot.

        Parameters
        ----------
        values : np.ndarray
            Values to create the boxplot.
        positions : ArrayLike
            The position of the boxplot.
        color : str
            The color of the boxes as well as other elements in the plot.
        widths : float, optional
            The width of the boxes.
            Default is 0.5.
        """
        bp = self.plt.boxplot(values, positions=positions, patch_artist=True, widths=widths)

        for box in bp["boxes"]:
            box.set_facecolor(color)
            box.set(linewidth=0.3)

        for whisker in bp["whiskers"]:
            whisker.set(color=color, linewidth=0.5)

        for cap in bp["caps"]:
            cap.set(color=color, linewidth=0.5)

        for median in bp["medians"]:
            median.set(color="black", linewidth=0.5)

        for flier in bp["fliers"]:
            flier.set(
                marker="o",
                markersize=3,
                markerfacecolor=color,
                linestyle="none",
                markeredgecolor="none",
                color=color,
                alpha=0.5,
            )

    def legend(
        self,
        cols: int = 1,
        loc: Optional[str] = None,
        title: Optional[str] = None,
        outside: bool = False,
    ) -> None:
        """
        Customize and add a legend to a matplot plot.

        Customize the placement and appearance of the legend.

        Parameters
        ----------
        cols : int, optional
            The number of the columns.
            Default is 1
        loc : Optional[str], optional
            The location of the legend.
            Default is None.
        title : Optional[str], optional
            The title for the legend.
            Default is None.
        outside : bool, optional
            Determines if a legend is placed outside of plot area.
            Default is False.
        """
        kwargs: Dict[str, Any] = {
            "ncol": cols,
            "columnspacing": 0.8,
            "labelspacing": 0,
            "loc": loc,
            "fancybox": False,
            "framealpha": 0.8,
            "frameon": True,
            "borderaxespad": 0.4,
            "facecolor": "white",
            "title": title,
        }

        if loc is not None:
            kwargs["loc"] = loc

        if outside:
            kwargs.update({"loc": "upper left", "bbox_to_anchor": (1, 1)})

        legend = self.plt.legend(**kwargs)
        legend.set_zorder(500)

        if outside:
            legend.get_frame().set_linewidth(0.0)
            legend.get_frame().set_edgecolor("white")
        else:
            legend.get_frame().set_linewidth(0.5)
            legend.get_frame().set_edgecolor("gray")

    def get_color(self, id: int) -> str:
        """
        Get the color from color palette based on the given ID.

        Parameters
        ----------
        id : int
            ID for retrieving a specific color.

        Returns
        -------
        str
            The color from the color palette.
        """
        import seaborn as sns

        pal = sns.color_palette()
        hex_codes = pal.as_hex()
        return hex_codes[id % len(hex_codes)]

    def __getattr__(self, name: str) -> Any:
        """Make sure self.plt is accessed directly."""
        try:
            return self.__getattribute__(name)
        except AttributeError:
            return self.plt.__getattribute__(name)


plot = StyledPlot()<|MERGE_RESOLUTION|>--- conflicted
+++ resolved
@@ -51,11 +51,8 @@
         The style used is seaborn.
     """
 
-<<<<<<< HEAD
+
     def __init__(self) -> None:
-=======
-    def __init__(self):
->>>>>>> daf6c2f3
         plt.style.use("seaborn-v0_8")
 
         # Set MatPlotLib defaults
