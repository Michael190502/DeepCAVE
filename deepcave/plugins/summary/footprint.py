--- conflicted
+++ resolved
@@ -417,12 +417,8 @@
         layout = go.Layout(
             xaxis=dict(title=None, tickvals=[]),
             yaxis=dict(title=None, tickvals=[]),
-<<<<<<< HEAD
-            margin=Config.FIGURE_MARGIN,
-            font=dict(size=Config.FIGURE_FONT_SIZE),
-=======
             margin=config.FIGURE_MARGIN,
->>>>>>> d496483e
+            font=dict(size=config.FIGURE_FONT_SIZE),
         )
 
         performance = go.Figure(data=[performance_data] + traces, layout=layout)
