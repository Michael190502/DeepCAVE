--- conflicted
+++ resolved
@@ -360,15 +360,6 @@
                             # because `run` would be removed.
                             # Also: We want to keep the current run name.
                             update_dict(_inputs, self.load_inputs())
-<<<<<<< HEAD
-
-                            # TODO: Reset only inputs which are not available in another run.
-                            # E.g. if options from budget in run_2 and run_3 are the same
-                            # take the budget from run_2 if changed to run_3. Otherwise,
-                            # reset budgets.
-                        if _run_id:
-                            selected_run = run_handler.get_run(_run_id)
-=======
                             # Reset inputs
                             if "objective_id" in _inputs.keys():
                                 update_dict(_inputs, {"objective_id": {"value": None}})
@@ -378,7 +369,9 @@
                                 update_dict(_inputs, {"hyperparameter_name_1": {"value": None}})
                             if "hyperparameter_name_2" in _inputs.keys():
                                 update_dict(_inputs, {"hyperparameter_name_2": {"value": None}})
->>>>>>> 9b3df78e
+
+                        if _run_id:
+                            selected_run = run_handler.get_run(_run_id)
 
                     if selected_run is not None:
                         # How to update only parameters which have a dependency?
