#  noqa: D400

"""
# ParallelCoordinates

This module provides utilities for visualizing the parallel coordinates.

## Classes
    - ParallelCoordinates : Can be used for visualizing the parallel coordinates.
"""

from typing import Any, Callable, Dict, List

from collections import defaultdict

import dash_bootstrap_components as dbc
import numpy as np
import pandas as pd
import plotly.graph_objs as go
from dash import dcc, html
from dash.exceptions import PreventUpdate

from deepcave.config import Config
from deepcave.constants import VALUE_RANGE
from deepcave.evaluators.fanova import fANOVA
from deepcave.plugins.static import StaticPlugin
from deepcave.utils.compression import deserialize, serialize
from deepcave.utils.layout import get_checklist_options, get_select_options, help_button
from deepcave.utils.logs import get_logger
from deepcave.utils.styled_plotty import get_hyperparameter_ticks, save_image

logger = get_logger(__name__)


class ParallelCoordinates(StaticPlugin):
    """Can be used for visualizing the parallel coordinates."""

    id = "parallel_coordinates"
    name = "Parallel Coordinates"
    icon = "far fa-map"
    activate_run_selection = True
    help = "docs/plugins/parallel_coordinates.rst"

    @staticmethod
    def get_input_layout(register: Callable) -> List[Any]:
        """
        Get the layout for the input block.

        Parameters
        ----------
        register : Callable
            Method to regsiter (user) variables.
            The register_input function is located in the Plugin superclass.

        Returns
        -------
        List[Any]
            The layouts for the input block.
        """
        return [
            dbc.Row(
                [
                    dbc.Col(
                        [
                            dbc.Label("Objective"),
                            dbc.Select(
                                id=register("objective_id", ["value", "options"], type=int),
                                placeholder="Select objective ...",
                            ),
                        ],
                        md=6,
                    ),
                    dbc.Col(
                        [
                            dbc.Label("Budget"),
                            help_button(
                                "Combined budget means that the trial on the highest evaluated"
                                " budget is used.\n\n"
                                "Note: Selecting combined budget might be misleading if a time"
                                " objective is used. Often, higher budget take longer to evaluate,"
                                " which might negatively influence the results."
                            ),
                            dbc.Select(
                                id=register("budget_id", ["value", "options"], type=int),
                                placeholder="Select budget ...",
                            ),
                        ],
                        md=6,
                    ),
                ],
                className="mb-3",
            ),
            html.Div(
                [
                    dbc.Label("Show Important Hyperparameters"),
                    help_button(
                        "Only the most important hyperparameters are shown which are "
                        "calculated by fANOVA using 10 trees. The more left a "
                        "hyperparameter stands, the more important it is. However, activating "
                        "this option might take longer."
                    ),
                    dbc.Select(
                        id=register("show_important_only", ["value", "options"]),
                        placeholder="Select ...",
                    ),
                ]
            ),
        ]

    @staticmethod
    def get_filter_layout(register: Callable) -> List[Any]:
        """
        Get the layout for the filter block.

        Parameters
        ----------
        register : Callable
            Method to register (user) variables.
            The register_input function is located in the Plugin superclass.

        Returns
        -------
        List[Any]
            The layouts for the filter block.
        """
        return [
            dbc.Row(
                [
                    dbc.Col(
                        [
                            dbc.Label("Limit Hyperparameters"),
                            help_button(
                                "Shows either the n most important hyperparameters (if show "
                                "important hyperparameters is true) or the first n selected "
                                "hyperparameters."
                            ),
                            dbc.Input(id=register("n_hps", "value"), type="number"),
                        ],
                        md=6,
                    ),
                    dbc.Col(
                        [
                            dbc.Label("Show Unsuccessful Configurations"),
                            help_button("Whether to show all configurations or only failed ones."),
                            dbc.Select(
                                id=register("show_unsuccessful", ["value", "options"]),
                                placeholder="Select ...",
                            ),
                        ],
                        md=6,
                    ),
                ],
            ),
            html.Div(
                [
                    dbc.Label("Hyperparameters"),
                    dbc.Checklist(
                        id=register("hyperparameter_names", ["value", "options"]), inline=True
                    ),
                ],
                className="mt-3",
                id=register("hide_hps", ["hidden"]),
            ),
        ]

    def load_inputs(self) -> Dict[str, Dict[str, Any]]:
        """
        Load the content for the defined inputs in 'get_input_layout' and 'get_filter_layout'.

        This method is necessary to pre-load contents for the inputs.
        So, if the plugin is called for the first time or there are no results in the cache,
        the plugin gets its content from this method.

        Returns
        -------
        Dict[str, Dict[str, Any]]
            Content to be filled.
        """
        return {
            "show_important_only": {"options": get_select_options(binary=True), "value": "true"},
            "show_unsuccessful": {"options": get_select_options(binary=True), "value": "false"},
            "n_hps": {"value": 0},
            "hyperparameter_names": {"options": get_checklist_options(), "value": []},
            "hide_hps": {"hidden": True},
        }

    def load_dependency_inputs(self, run, _, inputs) -> Dict[str, Any]:  # type: ignore
        """
        Work like 'load_inputs' but called after inputs have changed.

        Note
        ----
        Only the changes have to be returned.
        The returned dictionary will be merged with the inputs.

        Parameters
        ----------
        run
            The selected run.
        inputs
            Current content of the inputs.

        Returns
        -------
        Dict[str, Any]
            The dictionary with the changes.
        """
        # Prepare objectives
        objective_names = run.get_objective_names()
        objective_ids = run.get_objective_ids()
        objective_options = get_select_options(objective_names, objective_ids)
        objective_value = inputs["objective_id"]["value"]

        # Prepare budgets
        budgets = run.get_budgets(human=True)
        budget_ids = run.get_budget_ids()
        budget_options = get_checklist_options(budgets, budget_ids)
        budget_value = inputs["budget_id"]["value"]

        # Prepare others
        n_hps = inputs["n_hps"]["value"]
        hp_names = run.configspace.get_hyperparameter_names()

        if inputs["show_important_only"]["value"] == "true":
            hp_options = []
            hp_value = inputs["hyperparameter_names"]["value"]
            hidden = True
        else:
            hp_options = get_select_options(hp_names)

            values = inputs["hyperparameter_names"]["value"]
            if len(values) == 0:
                values = hp_names

            hp_value = values
            hidden = False

        if objective_value is None:
            objective_value = objective_ids[0]
            budget_value = budget_ids[-1]
            hp_value = hp_names

        if n_hps == 0:
            n_hps = len(hp_names)

        return {
            "objective_id": {
                "options": objective_options,
                "value": objective_value,
            },
            "budget_id": {
                "options": budget_options,
                "value": budget_value,
            },
            "hyperparameter_names": {
                "options": hp_options,
                "value": hp_value,
            },
            "n_hps": {"value": n_hps},
            "hide_hps": {"hidden": hidden},
        }

    @staticmethod
    def process(run, inputs) -> Dict[str, Any]:  # type: ignore
        """
        Return raw data based on a run and input data.

        Warning
        -------
        The returned data must be JSON serializable.

        Note
        ----
        The passed inputs are cleaned and therefore differs compared to 'load_inputs'
        or 'load_dependency_inputs'.
        Please see '_clean_inputs' for more information.

        Parameters
        ----------
        run : AbstractRun
            The run to process.
        inputs : Dict[str, Any]
            The input data.

        Returns
        -------
        Dict[str, Any]
            The serialized dictionary.
        """
        budget = run.get_budget(inputs["budget_id"])
        objective = run.get_objective(inputs["objective_id"])
        df = serialize(run.get_encoded_data(objective, budget))
        result: Dict[str, Any] = {"df": df}

        if inputs["show_important_only"]:
            # Let's run a quick fANOVA here
            evaluator = fANOVA(run)
            evaluator.calculate(objective, budget, n_trees=10, seed=0)
            importances_dict = evaluator.get_importances()
            importances = {u: v[0] for u, v in importances_dict.items()}
            important_hp_names = sorted(importances, key=lambda key: importances[key], reverse=True)
            result["important_hp_names"] = important_hp_names

        return result

    @staticmethod
<<<<<<< HEAD
    def get_output_layout(register: Callable) -> dcc.Graph:
        """
        Get the layout for the output block.

        Parameters
        ----------
        register : Callable
            Method to register outputs.
            The register_output function is located in the Plugin superclass.

        Returns
        -------
        dcc.Graph
            The layouts for the output block.
        """
        return dcc.Graph(register("graph", "figure"), style={"height": config.FIGURE_HEIGHT})
=======
    def get_output_layout(register):
        return dcc.Graph(register("graph", "figure"), style={"height": Config.FIGURE_HEIGHT})
>>>>>>> bff04cec

    @staticmethod
    def load_outputs(run, inputs, outputs) -> go.Figure:  # type: ignore
        """
        Read in the raw data and prepare them for the layout.

        Note
        ----
        The passed inputs are cleaned and therefore differs compared to 'load_inputs'
        or 'load_dependency_inputs'.
        Please see '_clean_inputs' for more information.

        Parameters
        ----------
        run
            The selected run.
        inputs
            The inputs and filter values fromt the user.
        outputs
            Raw output from the run.

        Returns
        -------
        go.Figure
            The output figure.
        """
        objective = run.get_objective(inputs["objective_id"])
        objective_name = objective.name

        show_important_only = inputs["show_important_only"]
        show_unsuccessful = inputs["show_unsuccessful"]
        n_hps = inputs["n_hps"]

        if n_hps == "" or n_hps is None:
            raise PreventUpdate
        else:
            n_hps = int(n_hps)

        if show_important_only:
            hp_names = outputs["important_hp_names"]
        else:
            hp_names = inputs["hyperparameter_names"]

        hp_names = hp_names[:n_hps]

        df = outputs["df"]
        df = deserialize(df, dtype=pd.DataFrame)
        objective_values = []
        for value in df[objective_name].values:
            b = np.isnan(value)
            if not show_unsuccessful:
                b = not b
            if b:
                objective_values += [value]

        data: defaultdict = defaultdict(dict)
        for hp_name in hp_names:
            values = []
            for hp_v, objective_v in zip(df[hp_name].values, df[objective_name].values):
                b = np.isnan(objective_v)
                if not show_unsuccessful:
                    b = not b
                if b:
                    values += [hp_v]

            data[hp_name]["values"] = values
            data[hp_name]["label"] = hp_name
            data[hp_name]["range"] = VALUE_RANGE

            hp = run.configspace.get_hyperparameter(hp_name)
            tickvals, ticktext = get_hyperparameter_ticks(hp, ticks=4, include_nan=True)

            data[hp_name]["tickvals"] = tickvals
            data[hp_name]["ticktext"] = ticktext

        if show_unsuccessful:
            line = dict()
        else:
            data[objective_name]["values"] = objective_values
            data[objective_name]["label"] = objective_name
            line = dict(
                color=data[objective_name]["values"],
                showscale=True,
                colorscale="aggrnyl",
            )

        figure = go.Figure(
            data=go.Parcoords(
                line=line,
                dimensions=list([d for d in data.values()]),
                labelangle=45,
            ),
            layout=dict(margin=dict(t=150, b=50, l=100, r=0)),
        )
        save_image(figure, "parallel_coordinates.pdf")

        return figure<|MERGE_RESOLUTION|>--- conflicted
+++ resolved
@@ -304,7 +304,6 @@
         return result
 
     @staticmethod
-<<<<<<< HEAD
     def get_output_layout(register: Callable) -> dcc.Graph:
         """
         Get the layout for the output block.
@@ -320,11 +319,7 @@
         dcc.Graph
             The layouts for the output block.
         """
-        return dcc.Graph(register("graph", "figure"), style={"height": config.FIGURE_HEIGHT})
-=======
-    def get_output_layout(register):
         return dcc.Graph(register("graph", "figure"), style={"height": Config.FIGURE_HEIGHT})
->>>>>>> bff04cec
 
     @staticmethod
     def load_outputs(run, inputs, outputs) -> go.Figure:  # type: ignore
