--- conflicted
+++ resolved
@@ -294,17 +294,13 @@
         Tuple[dcc.Graph,]
             Layout for the output block.
         """
-<<<<<<< HEAD
-        return (dcc.Graph(register("graph", "figure"), style={"height": config.FIGURE_HEIGHT}),)
-=======
         return (
             dcc.Graph(
                 register("graph", "figure"),
-                style={"height": Config.FIGURE_HEIGHT},
-                config={"toImageButtonOptions": {"scale": Config.FIGURE_DOWNLOAD_SCALE}},
+                style={"height": config.FIGURE_HEIGHT},
+                config={"toImageButtonOptions": {"scale": config.FIGURE_DOWNLOAD_SCALE}},
             ),
         )
->>>>>>> 58143606
 
     @staticmethod
     def load_outputs(run, inputs, outputs) -> go.Figure:  # type: ignore
