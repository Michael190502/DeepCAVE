#  noqa: D400
"""
# ParetoFront

This module provides utilities for creating a visualization of the Pareto Front.

It includes the corresponding Pareto Front plugin.

## Classes
    - ParetoFront: Generate an interactive Pareto Front visualization.
"""

from typing import Any, Callable, Dict, List, Literal, Union

import dash_bootstrap_components as dbc
import numpy as np
import plotly.graph_objs as go
from dash import dcc, html

<<<<<<< HEAD
from deepcave import config, notification
from deepcave.plugins.dynamic import DynamicPlugin
from deepcave.runs import Status, check_equality
from deepcave.runs.exceptions import NotMergeableError, RunInequality
=======
from deepcave.config import Config
from deepcave.plugins.dynamic import DynamicPlugin
from deepcave.runs import AbstractRun, Status, check_equality
>>>>>>> a835f524
from deepcave.utils.layout import get_select_options, help_button
from deepcave.utils.styled_plot import plt
from deepcave.utils.styled_plotty import (
    get_color,
    get_hovertext_from_config,
    save_image,
)


class ParetoFront(DynamicPlugin):
    """
    Generate an interactive Pareto Front visualization.

    Properties
    ----------
    objective_options : List[Dict[str, Any]]
        A list of the objective options.
    budget_options : List[Dict[str, Any]]
        A list of the budget options.
    """

    id = "pareto_front"
    name = "Pareto Front"
    icon = "fas fa-wind"
    help = "docs/plugins/pareto_front.rst"

<<<<<<< HEAD
    def check_runs_compatibility(self, runs):
        # If the runs are not mergeable, they still should be displayed
        # but with a corresponding warning message
        try:
            check_equality(runs, objectives=True, budgets=True)
        except NotMergeableError as e:
            run_inequality = e.args[1]
            if run_inequality == RunInequality.INEQ_BUDGET:
                notification.update("The budgets of the runs are not equal.", color="warning")
            elif run_inequality == RunInequality.INEQ_CONFIGSPACE:
                notification.update(
                    "The configuration spaces of the runs are not equal.", color="warning"
                )
            elif run_inequality == RunInequality.INEQ_META:
                notification.update("The meta data of the runs is not equal.", color="warning")
            elif run_inequality == RunInequality.INEQ_OBJECTIVE:
                notification.update("The objectives of the runs are not equal.", color="warning")
=======
    def check_runs_compatibility(self, runs: List[AbstractRun]) -> None:
        """
        Check if the runs are compatible.

        This function is needed if all selected runs need something in common
        (e.g. budget or objective).
        Since this function is called before the layout is created,
        it can be also used to set common values for the plugin.

        Parameters
        ----------
        runs : List[AbstractRun]
            A list containing the selected runs.

        Raises
        ------
        NotMergeableError
            If the meta data of the runs are not equal.
            If the configuration spaces of the runs are not equal.
            If the budgets of the runs are not equal.
            If the objective of the runs are not equal.
        """
        check_equality(runs, objectives=True, budgets=True)
>>>>>>> a835f524

        # Set some attributes here
        # It is necessary to get the run with the smallest budget and objective options
        # as first comparative value, else there is gonna be an index problem
        objective_options = []
        budget_options = []
        for run in runs:
            objective_names = run.get_objective_names()
            objective_ids = run.get_objective_ids()
            objective_options.append(get_select_options(objective_names, objective_ids))

            budgets = run.get_budgets(human=True)
            budget_ids = run.get_budget_ids()
            budget_options.append(get_select_options(budgets, budget_ids))
        self.objective_options = min(objective_options, key=len)
        self.budget_options = min(budget_options, key=len)

    @staticmethod
    def get_input_layout(register: Callable) -> List[Any]:
        """
        Get layout for the input block.

        Parameters
        ----------
        register : Callable
            Method to register (user) variables.
            The register_input function is located in the Plugin superclass.

        Returns
        -------
        List[Any]
            The layouts for the input block.
        """
        return [
            dbc.Row(
                [
                    dbc.Col(
                        [
                            dbc.Label("Objective #1"),
                            dbc.Select(
                                id=register("objective_id_1", ["value", "options"], type=int),
                                placeholder="Select objective ...",
                            ),
                        ],
                        md=6,
                    ),
                    dbc.Col(
                        [
                            dbc.Label("Objective #2"),
                            dbc.Select(
                                id=register("objective_id_2", ["value", "options"], type=int),
                                placeholder="Select objective ...",
                            ),
                        ],
                        md=6,
                    ),
                ],
                className="mb-3",
            ),
            html.Div(
                [
                    dbc.Label("Budget"),
                    help_button(
                        "Combined budget means that the trial on the highest evaluated budget is "
                        "used.\n\n"
                        "Note: Selecting combined budget might be misleading if a time objective "
                        "is used. Often, higher budget take longer to evaluate, which might "
                        "negatively influence the results."
                    ),
                    dbc.Select(
                        id=register("budget_id", ["value", "options"], type=int),
                        placeholder="Select budget ...",
                    ),
                ],
                className="",
            ),
        ]

    @staticmethod
    def get_filter_layout(register: Callable) -> List[Any]:
        """
        Get the layout for the filter block.

        Parameters
        ----------
        register : Callable
            Method to register (user) variables.
            The register_input function is located in the Plugin superclass.

        Returns
        -------
        List[Any]
            The layouts for the filter block.
        """
        return [
            html.Div(
                [
                    dbc.Label("Show all configurations"),
                    help_button(
                        "Additionally to the pareto front, also the other configurations "
                        "are displayed. This makes it easier to see the performance "
                        "differences."
                    ),
                    dbc.Select(
                        id=register("show_all", ["value", "options"]),
                        placeholder="Select ...",
                    ),
                ],
                className="mb-3",
            ),
            dbc.Row(
                [
                    dbc.Col(
                        [
                            dbc.Label("Show Runs"),
                            dbc.Select(
                                id=register("show_runs", ["value", "options"]),
                                placeholder="Select ...",
                            ),
                        ],
                        md=6,
                    ),
                    dbc.Col(
                        [
                            dbc.Label("Show Groups"),
                            dbc.Select(
                                id=register("show_groups", ["value", "options"]),
                                placeholder="Select ...",
                            ),
                        ],
                        md=6,
                    ),
                ],
            ),
        ]

    def load_inputs(self) -> Dict[str, Dict[str, Any]]:
        """
        Load the content for the defined inputs in 'get_input_layout' and 'get_filter_layout'.

        This method is necessary to pre-load contents for the inputs.
        So, if the plugin is called for the first time or there are no results in the cache,
        the plugin gets its content from this method.

        Returns
        -------
        Dict[str, Dict[str, Any]]
            The content to be filled.
        """
        return {
            "objective_id_1": {
                "options": self.objective_options,
                "value": self.objective_options[0]["value"],
            },
            "objective_id_2": {
                "options": self.objective_options,
                "value": self.objective_options[-1]["value"],
            },
            "budget_id": {
                "options": self.budget_options,
                "value": self.budget_options[-1]["value"],
            },
            "show_all": {"options": get_select_options(binary=True), "value": "false"},
            "show_runs": {"options": get_select_options(binary=True), "value": "true"},
            "show_groups": {"options": get_select_options(binary=True), "value": "true"},
        }

    @staticmethod
    def process(run, inputs) -> Dict[str, Any]:  # type: ignore
        """
        Return raw data based on a run and input data.

        Warning
        -------
        The returned data must be JSON serializable.

        Note
        ----
        The passed inputs are cleaned and therefore differs compared to 'load_inputs'
        or 'load_dependency_inputs'.
        Please see '_clean_inputs' for more information.

        Parameters
        ----------
        run : AbstractRun
            The run to process.
        inputs : Dict[str, Any]
            The input data.

        Returns
        -------
        Dict[str, Any]
            The serialized dictionary.
        """
        # Get budget
        budget = run.get_budget(inputs["budget_id"])

        # Get objectives
        objective_id_1 = inputs["objective_id_1"]
        objective_1 = run.get_objective(objective_id_1)
        objective_id_2 = inputs["objective_id_2"]
        objective_2 = run.get_objective(objective_id_2)

        points: Union[List, np.ndarray] = []
        config_ids: Union[List, np.ndarray] = []
        for config_id, costs in run.get_all_costs(budget, statuses=[Status.SUCCESS]).items():
            points += [[costs[objective_id_1], costs[objective_id_2]]]
            config_ids += [config_id]

        points = np.array(points)
        config_ids = np.array(config_ids)

        # Sort the points s.t. x axis is monotonically increasing
        sorted_idx = np.argsort(points[:, 0])
        points = points[sorted_idx]
        config_ids = config_ids[sorted_idx]

        is_front: np.ndarray = np.ones(points.shape[0], dtype=bool)
        for point_idx, costs in enumerate(points):
            if is_front[point_idx]:
                # Keep any point with a lower/upper cost
                # This loop is a little bit complicated than
                # is_front[is_front] = np.any(points[is_front] < c, axis=1)
                # because objectives can be optimized in different directions.
                # Therefore it has to be checked for each objective separately.
                select = None
                for idx, (objective, cost) in enumerate(zip([objective_1, objective_2], costs)):
                    if objective.optimize == "upper":
                        select2 = np.any(points[is_front][:, idx, np.newaxis] > [cost], axis=1)
                    else:
                        select2 = np.any(points[is_front][:, idx, np.newaxis] < [cost], axis=1)

                    if select is None:
                        select = select2
                    else:
                        select = np.logical_or(select, select2)

                is_front[is_front] = select

                # And keep self
                is_front[point_idx] = True

        return {
            "points": points.tolist(),
            "pareto_points": is_front.tolist(),
            "config_ids": config_ids.tolist(),
        }

    @staticmethod
    def get_output_layout(register: Callable) -> dcc.Graph:
        """
        Get the layout for the output block.

        Parameters
        ----------
        register : Callable
            Method to register outputs.
            The register_output function is located in the Plugin superclass.

        Returns
        -------
        dcc.Graph
            The layout for the output block.
        """
        return dcc.Graph(register("graph", "figure"), style={"height": Config.FIGURE_HEIGHT})

    @staticmethod
    def load_outputs(runs, inputs, outputs) -> go.Figure:  # type: ignore
        """
        Read in the raw data and prepare them for the layout.

        Note
        ----
        The passed inputs are cleaned and therefore differs compared to 'load_inputs'
        or 'load_dependency_inputs'.
        Please see '_clean_inputs' for more information.

        Parameters
        ----------
        runs :
            The selected runs.
        inputs :
            The input and filter values from the user.
        outputs :
            Raw outputs from the runs.

        Returns
        -------
        go.Figure
            The output figure.
        """
        show_all = inputs["show_all"]

        traces = []
        for idx, run in enumerate(runs):
            show_runs = inputs["show_runs"]
            show_groups = inputs["show_groups"]

            if run.prefix == "group" and not show_groups:
                continue

            if run.prefix != "group" and not show_runs:
                continue

            points = np.array(outputs[run.id]["points"])
            config_ids = outputs[run.id]["config_ids"]
            pareto_config_ids = []

            x, y = [], []
            x_pareto, y_pareto = [], []

            pareto_points = outputs[run.id]["pareto_points"]
            for point_idx, pareto in enumerate(pareto_points):
                if pareto:
                    x_pareto += [points[point_idx][0]]
                    y_pareto += [points[point_idx][1]]
                    pareto_config_ids += [config_ids[point_idx]]
                else:
                    x += [points[point_idx][0]]
                    y += [points[point_idx][1]]

            color = get_color(idx, alpha=0.1)
            color_pareto = get_color(idx)

            if show_all:
                traces.append(
                    go.Scatter(
                        x=x,
                        y=y,
                        name=run.name,
                        mode="markers",
                        showlegend=False,
                        line=dict(color=color),
                        hoverinfo="skip",
                    )
                )

            # Check if hv or vh is needed
            objective_1 = run.get_objective(inputs["objective_id_1"])
            objective_2 = run.get_objective(inputs["objective_id_2"])
            optimize1 = objective_1.optimize
            optimize2 = objective_2.optimize

            if optimize1 == optimize2:
                if objective_1.optimize == "lower":
                    line_shape = "hv"
                else:
                    line_shape = "vh"
            else:
                line_shape = "hv"

            hovertext = [
                get_hovertext_from_config(run, config_id) for config_id in pareto_config_ids
            ]

            traces.append(
                go.Scatter(
                    x=x_pareto,
                    y=y_pareto,
                    name=run.name,
                    line_shape=line_shape,
                    showlegend=True,
                    line=dict(color=color_pareto),
                    hovertext=hovertext,
                    hoverinfo="text",
                )
            )

        if len(traces) > 0:
            layout = go.Layout(
                xaxis=dict(title=objective_1.name),
                yaxis=dict(title=objective_2.name),
                margin=Config.FIGURE_MARGIN,
            )
        else:
            layout = None

        figure = go.Figure(data=traces, layout=layout)
        save_image(figure, "pareto_front.pdf")

        return figure

    @staticmethod
    def get_mpl_output_layout(register: Callable) -> html.Img:
        """
        Get the layout for the matplotlib output block.

        Parameters
        ----------
        register : Callable
            Method to register outputs.
            The register_output function is located in the Plugin superclass.

        Returns
        -------
        html.Img
            The layout for the matplotlib output block.
        """
        return html.Img(
            id=register("graph", "src"),
            className="img-fluid",
        )

    @staticmethod
    def load_mpl_outputs(runs, inputs, outputs):  # type: ignore
        """
        Read in the raw data and prepare them for the layout.

        Note
        ----
        The passed inputs are cleaned and therefore differs compared to 'load_inputs'
        or 'load_dependency_inputs'.
        Please see '_clean_inputs' for more information.

        Parameters
        ----------
        runs :
            The selected runs.
        inputs :
            Input and filter values from the user.
        outputs :
            Raw outputs from the runs.

        Returns
        -------
        The rendered matplotlib figure.
        """
        show_all = inputs["show_all"] == "true"

        plt.figure()
        for idx, run in enumerate(runs):
            show_runs = inputs["show_runs"] == "true"
            show_groups = inputs["show_groups"] == "true"

            if run.prefix == "group" and not show_groups:
                continue

            if run.prefix != "group" and not show_runs:
                continue

            points = np.array(outputs[run.id]["points"])

            x, y = [], []
            x_pareto, y_pareto = [], []

            pareto_points = outputs[run.id]["pareto_points"]
            for point_idx, pareto in enumerate(pareto_points):
                if pareto:
                    x_pareto += [points[point_idx][0]]
                    y_pareto += [points[point_idx][1]]
                else:
                    x += [points[point_idx][0]]
                    y += [points[point_idx][1]]

            # , alpha=0.1)
            color = plt.get_color(idx)  # type: ignore
            color_pareto = plt.get_color(idx)  # type: ignore

            if show_all:
                plt.scatter(x, y, color=color, marker="o", alpha=0.1, s=3)

            # Check if hv or vh is needed
            objective_1 = run.get_objective(inputs["objective_id_1"])
            objective_2 = run.get_objective(inputs["objective_id_2"])
            optimize1 = objective_1.optimize
            optimize2 = objective_2.optimize

            line_shape: Union[Literal["post"], Literal["pre"], Literal["mid"]]
            if optimize1 == optimize2:
                if objective_1.optimize == "lower":
                    line_shape = "post"
                else:
                    line_shape = "pre"
            else:
                line_shape = "post"

            plt.step(
                x_pareto,
                y_pareto,
                color=color_pareto,
                marker="o",
                label=run.name,
                linewidth=1,
                markersize=3,
                where=line_shape,
            )
            plt.xlabel(objective_1.name)
            plt.ylabel(objective_2.name)

        plt.legend()

        return plt.render()  # type: ignore<|MERGE_RESOLUTION|>--- conflicted
+++ resolved
@@ -17,16 +17,11 @@
 import plotly.graph_objs as go
 from dash import dcc, html
 
-<<<<<<< HEAD
-from deepcave import config, notification
-from deepcave.plugins.dynamic import DynamicPlugin
-from deepcave.runs import Status, check_equality
-from deepcave.runs.exceptions import NotMergeableError, RunInequality
-=======
+from deepcave import notification
 from deepcave.config import Config
 from deepcave.plugins.dynamic import DynamicPlugin
 from deepcave.runs import AbstractRun, Status, check_equality
->>>>>>> a835f524
+from deepcave.runs.exceptions import NotMergeableError, RunInequality
 from deepcave.utils.layout import get_select_options, help_button
 from deepcave.utils.styled_plot import plt
 from deepcave.utils.styled_plotty import (
@@ -53,10 +48,31 @@
     icon = "fas fa-wind"
     help = "docs/plugins/pareto_front.rst"
 
-<<<<<<< HEAD
-    def check_runs_compatibility(self, runs):
-        # If the runs are not mergeable, they still should be displayed
-        # but with a corresponding warning message
+    def check_runs_compatibility(self, runs: List[AbstractRun]) -> None:
+        """
+        Check if the runs are compatible.
+
+        This function is needed if all selected runs need something in common
+        (e.g. budget or objective).
+        Since this function is called before the layout is created,
+        it can be also used to set common values for the plugin.
+
+        If the runs are not mergeable, they still should be displayed
+        but with a corresponding warning message
+
+        Parameters
+        ----------
+        runs : List[AbstractRun]
+            A list containing the selected runs.
+
+        Raises
+        ------
+        NotMergeableError
+            If the meta data of the runs are not equal.
+            If the configuration spaces of the runs are not equal.
+            If the budgets of the runs are not equal.
+            If the objective of the runs are not equal.
+        """
         try:
             check_equality(runs, objectives=True, budgets=True)
         except NotMergeableError as e:
@@ -71,31 +87,6 @@
                 notification.update("The meta data of the runs is not equal.", color="warning")
             elif run_inequality == RunInequality.INEQ_OBJECTIVE:
                 notification.update("The objectives of the runs are not equal.", color="warning")
-=======
-    def check_runs_compatibility(self, runs: List[AbstractRun]) -> None:
-        """
-        Check if the runs are compatible.
-
-        This function is needed if all selected runs need something in common
-        (e.g. budget or objective).
-        Since this function is called before the layout is created,
-        it can be also used to set common values for the plugin.
-
-        Parameters
-        ----------
-        runs : List[AbstractRun]
-            A list containing the selected runs.
-
-        Raises
-        ------
-        NotMergeableError
-            If the meta data of the runs are not equal.
-            If the configuration spaces of the runs are not equal.
-            If the budgets of the runs are not equal.
-            If the objective of the runs are not equal.
-        """
-        check_equality(runs, objectives=True, budgets=True)
->>>>>>> a835f524
 
         # Set some attributes here
         # It is necessary to get the run with the smallest budget and objective options
