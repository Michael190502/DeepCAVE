#  noqa: D400
"""
# CostOverTime

This module provides utilities for visualizing the cost over time.

Visualized changes can be regarding to number of configurations or time.
It includes a corresponding plugin class.

## Classes
    - CostOverTime: A plugin to provide a visualization for the cost over time.
"""

from typing import Any, Callable, Dict, List

import dash_bootstrap_components as dbc
import numpy as np
import plotly.graph_objs as go
from dash import dcc, html
from dash.exceptions import PreventUpdate

from deepcave.config import Config
from deepcave.plugins.dynamic import DynamicPlugin
from deepcave.runs import AbstractRun, check_equality
from deepcave.utils.layout import get_select_options, help_button
from deepcave.utils.styled_plotty import (
    get_color,
    get_hovertext_from_config,
    save_image,
)


class CostOverTime(DynamicPlugin):
    """
    A plugin to provide a visualization for the cost over time.

    Properties
    ----------
    objective_options : List[Dict[str, Any]]
        A list of dictionaries of the objective options.
    budget_options : List[Dict[str, Any]]
        A list of dictionaries of the budget options.
    """

    id = "cost_over_time"
    name = "Cost Over Time"
    icon = "fas fa-chart-line"
    help = "docs/plugins/cost_over_time.rst"

    def check_runs_compatibility(self, runs: List[AbstractRun]) -> None:
        """
        Check if the runs are compatible.

        This function is needed if all selected runs need something in common
        (e.g. budget or objective).
        Since this function is called before the layout is created,
        it can be also used to set common values for the plugin.

        Parameters
        ----------
        runs : List[AbstractRun]
            A list containing the selected runs.

        Raises
        ------
        NotMergeableError
            If the meta data of the runs are not equal.
            If the configuration spaces of the runs are not equal.
            If the budgets of the runs are not equal.
            If the objective of the runs are not equal.
        """
        check_equality(runs, objectives=True, budgets=True)

        # Set some attributes here
        run = runs[0]

        objective_names = run.get_objective_names()
        objective_ids = run.get_objective_ids()
        self.objective_options = get_select_options(objective_names, objective_ids)

        budgets = run.get_budgets(human=True)
        budget_ids = run.get_budget_ids()
        self.budget_options = get_select_options(budgets, budget_ids)

    @staticmethod
    def get_input_layout(register: Callable) -> List[dbc.Row]:
        """
        Get the layout for the input block.

        Parameters
        ----------
        register : Callable
            Method to register (user) variables.
            The register_input function is located in the Plugin superclass.

        Returns
        -------
        List[dbc.Row]
            Layouts for the input block.
        """
        return [
            dbc.Row(
                [
                    dbc.Col(
                        [
                            dbc.Label("Objective"),
                            dbc.Select(
                                id=register("objective_id", ["value", "options"], type=int),
                                placeholder="Select objective ...",
                            ),
                        ],
                        md=6,
                    ),
                    dbc.Col(
                        [
                            dbc.Label("Budget"),
                            help_button(
                                "Combined budget means that the trial on the highest evaluated "
                                "budget is used."
                            ),
                            dbc.Select(
                                id=register("budget_id", ["value", "options"], type=int),
                                placeholder="Select budget ...",
                            ),
                        ],
                        md=6,
                    ),
                ],
            ),
        ]

    @staticmethod
    def get_filter_layout(register: Callable) -> List[Any]:
        """
        Get the layout for the filter block.

        Parameters
        ----------
        register : Callable
            Method to register (user) variables.
            The register_input function is located in the Plugin superclass.

        Returns
        -------
        List[Any]
            Layouts for the filter block.
        """
        return [
            html.Div(
                [
                    dbc.Label("X-Axis"),
                    dbc.Select(
                        id=register("xaxis", ["value", "options"]),
                        placeholder="Select ...",
                    ),
                ],
                className="mb-3",
            ),
            dbc.Row(
                [
                    dbc.Col(
                        [
                            dbc.Label("Show Runs"),
                            dbc.Select(
                                id=register("show_runs", ["value", "options"]),
                                placeholder="Select ...",
                            ),
                        ],
                        md=6,
                    ),
                    dbc.Col(
                        [
                            dbc.Label("Show Groups"),
                            dbc.Select(
                                id=register("show_groups", ["value", "options"]),
                                placeholder="Select ...",
                            ),
                        ],
                        md=6,
                    ),
                ],
            ),
        ]

    def load_inputs(self) -> Dict[str, Any]:
        """
        Load the content for the defined inputs in 'get_input_layout' and 'get_filter_layout'.

        This method is necessary to pre-load contents for the inputs.
        So, if the plugin is called for the first time or there are no results in the cache,
        the plugin gets its content from this method.

        Returns
        -------
        Dict[str, Any]
            The content to be filled.
        """
        return {
            "objective_id": {
                "options": self.objective_options,
                "value": self.objective_options[0]["value"],
            },
            "budget_id": {
                "options": self.budget_options,
                "value": self.budget_options[-1]["value"],
            },
            "xaxis": {
                "options": [
                    {"label": "Time", "value": "times"},
                    {"label": "Logarithmic Time", "value": "times_log"},
                    {"label": "Evaluated trials", "value": "trials"},
                ],
                "value": "times",
            },
            "show_runs": {"options": get_select_options(binary=True), "value": True},
            "show_groups": {"options": get_select_options(binary=True), "value": True},
        }

    @staticmethod
    def process(run, inputs) -> Dict[str, Any]:  # type: ignore
        """
        Return raw data based on a run and input data.

        Warning
        -------
        The returned data must be JSON serializable.

        Note
        ----
        The passed inputs are cleaned and therefore differs compared to 'load_inputs'
        or 'load_dependency_inputs'.
        Please see '_clean_inputs' for more information.

        Parameters
        ----------
        run : AbstractRun
            The selected run to process.
        inputs : Dict[str, Any]
            The input data.

        Returns
        -------
        Dict[str, Any]
            A serialized dictionary.
        """
        budget = run.get_budget(inputs["budget_id"])
        objective = run.get_objective(inputs["objective_id"])

        times, costs_mean, costs_std, ids, config_ids = run.get_trajectory(
            objective=objective, budget=budget
        )

        return {
            "times": times,
            "costs_mean": costs_mean,
            "costs_std": costs_std,
            "ids": ids,
            "config_ids": config_ids,
        }

    @staticmethod
<<<<<<< HEAD
    def get_output_layout(register: Callable) -> dcc.Graph:
        """
        Get the layout for the output block.

        Parameters
        ----------
        register : Callable
            Method to register outputs.
            The register_output function is located in the Plugin superclass.

        Returns
        -------
        dcc.Graph
            The layouts for the output block.
        """
        return dcc.Graph(register("graph", "figure"), style={"height": config.FIGURE_HEIGHT})
=======
    def get_output_layout(register):
        return dcc.Graph(register("graph", "figure"), style={"height": Config.FIGURE_HEIGHT})
>>>>>>> bff04cec

    @staticmethod
    def load_outputs(runs, inputs, outputs) -> go.Figure:  # type: ignore
        """
        Read in the raw data and prepare them for the layout.

        Note
        ----
        The passed inputs are cleaned and therefore differs compared to 'load_inputs'
        or 'load_dependency_inputs'.
        Please see '_clean_inputs' for more information.

        Parameters
        ----------
        runs :
            The selected runs.
        inputs :
            The input and filter values from the user.
        outputs :
            The raw outputs from the runs.

        Returns
        -------
        go.Figure
            The output figure.
        """
        show_runs = inputs["show_runs"]
        show_groups = inputs["show_groups"]
        objective = None

        if not show_runs and not show_groups:
            return go.Figure()

        traces = []
        for idx, run in enumerate(runs):
            if run.prefix == "group" and not show_groups:
                continue

            if run.prefix != "group" and not show_runs:
                continue

            objective = run.get_objective(inputs["objective_id"])
            config_ids = outputs[run.id]["config_ids"]
            x = outputs[run.id]["times"]
            if inputs["xaxis"] == "trials":
                x = outputs[run.id]["ids"]

            y = np.array(outputs[run.id]["costs_mean"])
            y_err = np.array(outputs[run.id]["costs_std"])
            y_upper = list(y + y_err)
            y_lower = list(y - y_err)
            y_list = list(y)

            hovertext = None
            hoverinfo = "skip"
            symbol = None
            mode = "lines"
            if len(config_ids) > 0:
                hovertext = [get_hovertext_from_config(run, config_id) for config_id in config_ids]
                hoverinfo = "text"
                symbol = "circle"
                mode = "lines+markers"

            traces.append(
                go.Scatter(
                    x=x,
                    y=y_list,
                    name=run.name,
                    line_shape="hv",
                    line=dict(color=get_color(idx)),
                    hovertext=hovertext,
                    hoverinfo=hoverinfo,
                    marker=dict(symbol=symbol),
                    mode=mode,
                )
            )

            traces.append(
                go.Scatter(
                    x=x,
                    y=y_upper,
                    line=dict(color=get_color(idx, 0)),
                    line_shape="hv",
                    hoverinfo="skip",
                    showlegend=False,
                    marker=dict(symbol=None),
                )
            )

            traces.append(
                go.Scatter(
                    x=x,
                    y=y_lower,
                    fill="tonexty",
                    fillcolor=get_color(idx, 0.2),
                    line=dict(color=get_color(idx, 0)),
                    line_shape="hv",
                    hoverinfo="skip",
                    showlegend=False,
                    marker=dict(symbol=None),
                )
            )

        if objective is None:
            raise PreventUpdate

        type = None
        if inputs["xaxis"] == "times_log":
            type = "log"

        xaxis_label = "Wallclock time [s]"
        if inputs["xaxis"] == "trials":
            xaxis_label = "Number of evaluated trials"

        layout = go.Layout(
            xaxis=dict(title=xaxis_label, type=type),
            yaxis=dict(title=objective.name),
            margin=Config.FIGURE_MARGIN,
        )

        figure = go.Figure(data=traces, layout=layout)
        save_image(figure, "cost_over_time.pdf")

        return figure<|MERGE_RESOLUTION|>--- conflicted
+++ resolved
@@ -259,7 +259,6 @@
         }
 
     @staticmethod
-<<<<<<< HEAD
     def get_output_layout(register: Callable) -> dcc.Graph:
         """
         Get the layout for the output block.
@@ -275,11 +274,7 @@
         dcc.Graph
             The layouts for the output block.
         """
-        return dcc.Graph(register("graph", "figure"), style={"height": config.FIGURE_HEIGHT})
-=======
-    def get_output_layout(register):
         return dcc.Graph(register("graph", "figure"), style={"height": Config.FIGURE_HEIGHT})
->>>>>>> bff04cec
 
     @staticmethod
     def load_outputs(runs, inputs, outputs) -> go.Figure:  # type: ignore
