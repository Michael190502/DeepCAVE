--- conflicted
+++ resolved
@@ -20,12 +20,8 @@
 from dash import dcc, html
 from dash.exceptions import PreventUpdate
 
-<<<<<<< HEAD
-from deepcave.config import Config
+from deepcave import config
 from deepcave.evaluators.ablation_importances import AblationImportances
-=======
-from deepcave import config
->>>>>>> 104f1f8f
 from deepcave.evaluators.fanova import fANOVA as GlobalEvaluator
 from deepcave.evaluators.lpi import LPI as LocalEvaluator
 from deepcave.plugins.static import StaticPlugin
