<<<<<<< HEAD
# v0.2.1

## General
- Updated tools.
- Cleaned up (removed docker files).

## Installation
- Checks if redis-server is installed. Otherwise, aborts to start the server.
- Added swig to anaconda environment.
- Increased version of numpy and matplotlib.
- Improved requirements. Fixed only crucical things.

## Run
- Added model support.

## Plugins
- Added button to receive raw data.
- Added new plugin: Pareto Front.
- Added new plugin: Budget Correlation.
- Changed `load_outputs` and `load_mlp_outputs` to class method. Moreover, if
`activate_run_selection` is true, only the the run and runs information in `outputs` is passed.
- Cost Over Time displays maximized objectives correctly now.
- Pre-selecting highest budget and hyperparameters (#18).
- Replaced normalized costs with all costs in configurations.

## Examples
- Added MLP recorder example.
- Added MLP logs for better example visualization.

## Bugfixes
- Fixed path bug for SMAC and BOHB.
- Included `start.sh`.
- pytest no longer needed in main code.
- Included logging.yml (before it was loggin.yml).
- Recorder works again.

## Docs
- Added documentation with most basic information.


# v0.2
=======
# 0.2
>>>>>>> 86c323c2

## Runs
- Groups were replaced by `GroupedRun`. Hence, a group can be used as a normal run (`AbstractRun`).
- Groups are only created if the runs are compatible (via function `check_equality`).

## Plugins
- Integrated Parallel Coordinates.
- Configurations Cube and Parallel Coordinates show the real config values and not
the encoded anymore.
- Changed plugin interfaces (check_run_compatibility, check_runs_compatibility,
load_inputs, load_dependency_inputs).
- Enhanced native group selection drastically.
- Added icons to the plugins.
- Removed ICE for now as too many bugs were found.

## Others
- Added typehints.
- Added tests for caches, basic layouts and other utils.
- Added tools (mypy, flake8 and blake)
- Performance increase in `general` as a folder is only transformed to a run if selected.

## Known Bugs
- fANOVA does not work if the configspace includes constants.


# 0.1.1

## Plugins

- ICE/PDP: Added uncertainties
- fANOVA: Works with no budgets now

## Others

- Installable via pip


<<<<<<< HEAD
# v0.1
=======
# 0.1
>>>>>>> 86c323c2

## Features

- Multi-Objective is supported with flexible objective objects.
- Groups: If plugin supports groups, multiple runs can be used.
- Automatically find converter: DeepCAVE scans the given directory and selects a suitable converter (if available).
- Recorder: Record your runs and save them directly as DeepCAVE files.
- Matplotlib mode: Alternatively, plugins can output Matplotlib rendered plots.

## Plugins

- StaticPlugin: Uses queue to process the result.
- DynamicPlugin: Input changes are directly calculated.

- Overview: Shows meta and statistics.
- Configurations: Shows configuration space and best found configuration.
- Cost over Time: Shows how the cost changes over time.
- Configuration Cube: Shows configurations as points in a cube.
- Individual Conditional Expectation / Partial Dependency Plots: Shows how individual instances behave.
- fANOVA: Shows Hyperparameter Importance.

## Converters

- DeepCAVE
- SMAC
- BOHB (Beta)<|MERGE_RESOLUTION|>--- conflicted
+++ resolved
@@ -1,5 +1,4 @@
-<<<<<<< HEAD
-# v0.2.1
+# Version 0.3
 
 ## General
 - Updated tools.
@@ -39,10 +38,7 @@
 - Added documentation with most basic information.
 
 
-# v0.2
-=======
-# 0.2
->>>>>>> 86c323c2
+# Version 0.2
 
 ## Runs
 - Groups were replaced by `GroupedRun`. Hence, a group can be used as a normal run (`AbstractRun`).
@@ -68,7 +64,7 @@
 - fANOVA does not work if the configspace includes constants.
 
 
-# 0.1.1
+# Version 0.1.1
 
 ## Plugins
 
@@ -80,11 +76,7 @@
 - Installable via pip
 
 
-<<<<<<< HEAD
-# v0.1
-=======
-# 0.1
->>>>>>> 86c323c2
+# Version 0.1
 
 ## Features
 
