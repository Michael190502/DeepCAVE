<<<<<<< HEAD
# Version 1.1.4

## Groups
- Groups now get a default name, if no name was entered by the user.
- Groups get sorted alphabetically to appear more ordered.
=======
# Version 1.2

## Plugins
- Add symbolic explanations plugin (#46).

## Enhancements
- Fix lower bounds of dependency versions.
- Allow to load multi-objective SMAC3v2 and add example (#69)
- Do not disable existing loggers.
- Update author email.
- Add exit button which first deletes running jobs and then terminates DeepCave.
- Nicer handling of Keyboard Interrupt.
- Disable debug mode.

## Bug-Fixes
- Fix missing objective specification in LPI evaluator (#71).
- Don't convert BOHB runs with status 'running' (consistent with SMAC).
- Fix api examples (#68).
- Reset inputs to fix error when subsequently selecting runs with different configspaces, objectives or budgets (#106).
- Fix errors due to changing inputs before runselection (#64).
- For fANOVA, remove constant hyperparameters from configspace (#9).

## Version-Updates
- Black version from 23.1.0 to 23.3.0
- Mypy from 0.930 to 1.5.1

## Mypy
- Updated args so there are no missing imports
- Updated additional dependencies, so mypy can check all types
- Note: If the installs in requirements change, it has to be adapted in additional dependencies
- Added many type annotations
- In some cases internal refactoring for variables, due to typing

## Pydocstyle and Linter
- Major overhaul of docstrings in various files
- Removed unused imports and variables

## Additional Changes
- Added a "make install examples" in Makefile
>>>>>>> 8c380e60

# Version 1.1.3

## Bug-Fixes
- Fix seaborn style name (#82).
- Remove potential sources of nondeterminism in evaluators by not setting seeds randomly (#75).
- Exchange SMAC log examples to fix issue with PDP (#54).
- Fix error when requesting more than 10 colors in a plot (36 colors available now).

# Version 1.1.2

## Bug-Fixes
- Fix configspace version.

# Version 1.1.1

## Bug-Fixes
- Put in missing "q" values into configspaces to allow using newer ConfigSpace versions.
- Fix minimal configspace version.
- Fixes in make publish command.

# Version 1.1

## Converters
- SMAC 2.0

## Dependencies
- Remove SMAC dependency by adding required function directly

# Version 1.0.1

## Bug-Fixes
- SMAC Converter: If config origin is not found then `None` is used.
- Restricting SMAC<1.4.0 as SMAC had some API changes.


# Version 1.0

## General
- Runs are sorted now and only "visible" directories are shown.
- Mechanics to select runs changed.
    - Runs can be selected across different working directories now.
    - Another section to display selected runs.
    - Press on directory name changes the working directory directly. Makes it easier to navigate.
    There's also a button to go to parent directory.
    - Internally, a run has two hashes now
        - `id`: Based on prefix and path/name. This hash is used to select runs now. No need to
        distinguish between run and grouped run anymore.
        - `hash`: Changes based on content.
- If DeepCAVE was not started before, the path of execution is used as working directory.
- Shows the errors now if a run could not be converted.
- Increased stability for static plugins.
- Updated CLI immensively. Added --open, --n_workers and improved --config (both relative
and absolute paths are working now). DeepCAVE starts now using only `deepcave`.
- Improved run cache performance. Each input uses a single file for the output.
- Improved performance overall.
- Improved the API mode drastically. 
- Improved mapping of original and encoded data.
- Configurations are clickable now.
- API changes in `AbstractRun`.
- Jobs in sidebar are clickable and removeable now.

## Documentation
- Updated texts and images.
- Documentation of plugins are shown in the dashboard now (converted from rst to md).
- Added research questions.

## Plugins
- Overview: Redesigned with barplot and heatmap for statuses. Also includes configspace now.
- Added PDP again.
- Merged LPI and fANOVA.
- Added dynamic texts to overview and budget correlation.
- Added help buttons.
- Added configuration footprint.
- Configurations display code now.

## Code related
- Added dash-extensions so that multiple outputs, no outputs and trigger can be used.
- Added global notification.
- Cleaned-up run handler immensely.
- Logs are better readable.
- Improved config loading and add development config.
- Renamed and moved things (Groups, Status, Objectives, ...).
- Objective is a dataclass now.
- Added REFRESH_RATE and SAVE_IMAGES to profile.

## Bugfixes
- Files are no longer shown in run selection.
- Runs are reloaded from disk in worker now.
- Internal runs are updated now if they changed.
- Results from static plugins are saved under the right path now.


# Version 0.3

## General
- Updated tools.
- Cleaned up (removed docker files).

## Installation
- Checks if redis-server is installed. Otherwise, aborts to start the server.
- Added swig to anaconda environment.
- Increased version of numpy and matplotlib.
- Improved requirements. Fixed only crucical things.

## Run
- Added model support.

## Plugins
- Added button to receive raw data.
- Added new plugin: Pareto Front.
- Added new plugin: Budget Correlation.
- Changed `load_outputs` and `load_mlp_outputs` to class method. Moreover, if
`activate_run_selection` is true, only the the run and runs information in `outputs` is passed.
- Cost Over Time displays maximized objectives correctly now.
- Pre-selecting highest budget and hyperparameters (#18).
- Replaced normalized costs with all costs in configurations.

## Examples
- Added MLP recorder example.
- Added MLP logs for better example visualization.

## Bugfixes
- Fixed path bug for SMAC and BOHB.
- Included `start.sh`.
- pytest no longer needed in main code.
- Included logging.yml (before it was loggin.yml).
- Recorder works again.

## Docs
- Added documentation with most basic information.


# Version 0.2

## Runs
- Groups were replaced by `GroupedRun`. Hence, a group can be used as a normal run (`AbstractRun`).
- Groups are only created if the runs are compatible (via function `check_equality`).

## Plugins
- Integrated Parallel Coordinates.
- Configurations Cube and Parallel Coordinates show the real config values and not
the encoded anymore.
- Changed plugin interfaces (check_run_compatibility, check_runs_compatibility,
load_inputs, load_dependency_inputs).
- Enhanced native group selection drastically.
- Added icons to the plugins.
- Removed ICE for now as too many bugs were found.

## Others
- Added typehints.
- Added tests for caches, basic layouts and other utils.
- Added tools (mypy, flake8 and blake)
- Performance increase in `general` as a folder is only transformed to a run if selected.

## Known Bugs
- fANOVA does not work if the configspace includes constants.


# Version 0.1.1

## Plugins

- ICE/PDP: Added uncertainties
- fANOVA: Works with no budgets now

## Others

- Installable via pip


# Version 0.1

## Features

- Multi-Objective is supported with flexible objective objects.
- Groups: If plugin supports groups, multiple runs can be used.
- Automatically find converter: DeepCAVE scans the given directory and selects a suitable converter (if available).
- Recorder: Record your runs and save them directly as DeepCAVE files.
- Matplotlib mode: Alternatively, plugins can output Matplotlib rendered plots.

## Plugins

- StaticPlugin: Uses queue to process the result.
- DynamicPlugin: Input changes are directly calculated.

- Overview: Shows meta and statistics.
- Configurations: Shows configuration space and best found configuration.
- Cost over Time: Shows how the cost changes over time.
- Configuration Cube: Shows configurations as points in a cube.
- Individual Conditional Expectation / Partial Dependency Plots: Shows how individual instances behave.
- fANOVA: Shows Hyperparameter Importance.

## Converters

- DeepCAVE
- SMAC
- BOHB (Beta)<|MERGE_RESOLUTION|>--- conflicted
+++ resolved
@@ -1,10 +1,3 @@
-<<<<<<< HEAD
-# Version 1.1.4
-
-## Groups
-- Groups now get a default name, if no name was entered by the user.
-- Groups get sorted alphabetically to appear more ordered.
-=======
 # Version 1.2
 
 ## Plugins
@@ -42,9 +35,12 @@
 - Major overhaul of docstrings in various files
 - Removed unused imports and variables
 
+## Groups
+- Groups now get a default name, if no name was entered by the user.
+- Groups get sorted alphabetically to appear more ordered.
+
 ## Additional Changes
 - Added a "make install examples" in Makefile
->>>>>>> 8c380e60
 
 # Version 1.1.3
 
