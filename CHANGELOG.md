# Version 1.2.1

<<<<<<< HEAD
# Enhancements
- Increase plot font sizes.
=======
## Quality of Life
- Runs now get displayed witn their parent directory for better distinguishability
>>>>>>> 15d249a3

# Version 1.2

## Plugins
- Add symbolic explanations plugin (#46).
- It is now possible to view multiple unequal runs at once in Cost over Time and Pareto (#93).
- Runs with unequal objectives cannot be displayed together.
- Added an enum for displaying according warning messages.

## Enhancements
- Fix lower bounds of dependency versions.
- Allow to load multi-objective SMAC3v2 and add example (#69).
- Allow to load runs with multiple seeds and add examples (#70).
- Correct incumbent calculation when single objective should be maximized.
- Correct range of configuration cube slider for number of configs.
- Do not disable existing loggers.
- Update author email.
- Add exit button which first deletes running jobs and then terminates DeepCave.
- Nicer handling of Keyboard Interrupt.
- Disable debug mode.
- Save plotly plots in higher resolution upon download.
- Get hovertext per budget in Footprint, Config Cube, Cost over Time, and Pareto Front.

## Bug-Fixes
- Fix missing objective specification in LPI evaluator (#71).
- Don't convert BOHB runs with status 'running' (consistent with SMAC).
- Fix api examples (#68).
- Reset inputs to fix error when subsequently selecting runs with different configspaces, objectives or budgets (#106).
- Fix errors due to changing inputs before runselection (#64).
- For fANOVA, remove constant hyperparameters from configspace (#9).
- When getting budget, objectives etc from multiple runs in Cost over Time and Pareto Front:
    - Instead of taking the first run as comparative value,
    - take the one with the lowest budget, else the index for the budgets could be out of bounds.
- For PCP, show hyperparameters with highest importance closest to the cost, i.e. right (#124).
- Add init files to all test directories.
- Correct LPI importance tests.
- Free port when exiting via the exit button (#52).

## Documentation
- Add How to Contribute section.
- Expand documentation for partial dependence plugin.

## Version-Updates
- Black version from 23.1.0 to 23.3.0
- Mypy from 0.930 to 1.5.1

## Mypy
- Updated args so there are no missing imports
- Updated additional dependencies, so mypy can check all types
- Note: If the installs in requirements change, it has to be adapted in additional dependencies
- Added many type annotations
- In some cases internal refactoring for variables, due to typing

## Pydocstyle and Linter
- Major overhaul of docstrings in various files
- Removed unused imports and variables

## Groups
- Groups now get a default name, if no name was entered by the user.
- Groups get sorted alphabetically to appear more ordered.

## Additional Changes
- Added a "make install examples" in Makefile

# Version 1.1.3

## Bug-Fixes
- Fix seaborn style name (#82).
- Remove potential sources of nondeterminism in evaluators by not setting seeds randomly (#75).
- Exchange SMAC log examples to fix issue with PDP (#54).
- Fix error when requesting more than 10 colors in a plot (36 colors available now).

# Version 1.1.2

## Bug-Fixes
- Fix configspace version.

# Version 1.1.1

## Bug-Fixes
- Put in missing "q" values into configspaces to allow using newer ConfigSpace versions.
- Fix minimal configspace version.
- Fixes in make publish command.

# Version 1.1

## Converters
- SMAC 2.0

## Dependencies
- Remove SMAC dependency by adding required function directly.

# Version 1.0.1

## Bug-Fixes
- SMAC Converter: If config origin is not found then `None` is used.
- Restricting SMAC<1.4.0 as SMAC had some API changes.


# Version 1.0

## General
- Runs are sorted now and only "visible" directories are shown.
- Mechanics to select runs changed.
    - Runs can be selected across different working directories now.
    - Another section to display selected runs.
    - Press on directory name changes the working directory directly. Makes it easier to navigate.
    There's also a button to go to parent directory.
    - Internally, a run has two hashes now
        - `id`: Based on prefix and path/name. This hash is used to select runs now. No need to
        distinguish between run and grouped run anymore.
        - `hash`: Changes based on content.
- If DeepCAVE was not started before, the path of execution is used as working directory.
- Shows the errors now if a run could not be converted.
- Increased stability for static plugins.
- Updated CLI immensively. Added --open, --n_workers and improved --config (both relative
and absolute paths are working now). DeepCAVE starts now using only `deepcave`.
- Improved run cache performance. Each input uses a single file for the output.
- Improved performance overall.
- Improved the API mode drastically. 
- Improved mapping of original and encoded data.
- Configurations are clickable now.
- API changes in `AbstractRun`.
- Jobs in sidebar are clickable and removeable now.

## Documentation
- Updated texts and images.
- Documentation of plugins are shown in the dashboard now (converted from rst to md).
- Added research questions.

## Plugins
- Overview: Redesigned with barplot and heatmap for statuses. Also includes configspace now.
- Added PDP again.
- Merged LPI and fANOVA.
- Added dynamic texts to overview and budget correlation.
- Added help buttons.
- Added configuration footprint.
- Configurations display code now.

## Code related
- Added dash-extensions so that multiple outputs, no outputs and trigger can be used.
- Added global notification.
- Cleaned-up run handler immensely.
- Logs are better readable.
- Improved config loading and add development config.
- Renamed and moved things (Groups, Status, Objectives, ...).
- Objective is a dataclass now.
- Added REFRESH_RATE and SAVE_IMAGES to profile.

## Bugfixes
- Files are no longer shown in run selection.
- Runs are reloaded from disk in worker now.
- Internal runs are updated now if they changed.
- Results from static plugins are saved under the right path now.


# Version 0.3

## General
- Updated tools.
- Cleaned up (removed docker files).

## Installation
- Checks if redis-server is installed. Otherwise, aborts to start the server.
- Added swig to anaconda environment.
- Increased version of numpy and matplotlib.
- Improved requirements. Fixed only crucical things.

## Run
- Added model support.

## Plugins
- Added button to receive raw data.
- Added new plugin: Pareto Front.
- Added new plugin: Budget Correlation.
- Changed `load_outputs` and `load_mlp_outputs` to class method. Moreover, if
`activate_run_selection` is true, only the the run and runs information in `outputs` is passed.
- Cost Over Time displays maximized objectives correctly now.
- Pre-selecting highest budget and hyperparameters (#18).
- Replaced normalized costs with all costs in configurations.

## Examples
- Added MLP recorder example.
- Added MLP logs for better example visualization.

## Bugfixes
- Fixed path bug for SMAC and BOHB.
- Included `start.sh`.
- pytest no longer needed in main code.
- Included logging.yml (before it was loggin.yml).
- Recorder works again.

## Docs
- Added documentation with most basic information.


# Version 0.2

## Runs
- Groups were replaced by `GroupedRun`. Hence, a group can be used as a normal run (`AbstractRun`).
- Groups are only created if the runs are compatible (via function `check_equality`).

## Plugins
- Integrated Parallel Coordinates.
- Configurations Cube and Parallel Coordinates show the real config values and not
the encoded anymore.
- Changed plugin interfaces (check_run_compatibility, check_runs_compatibility,
load_inputs, load_dependency_inputs).
- Enhanced native group selection drastically.
- Added icons to the plugins.
- Removed ICE for now as too many bugs were found.

## Others
- Added typehints.
- Added tests for caches, basic layouts and other utils.
- Added tools (mypy, flake8 and blake)
- Performance increase in `general` as a folder is only transformed to a run if selected.

## Known Bugs
- fANOVA does not work if the configspace includes constants.


# Version 0.1.1

## Plugins

- ICE/PDP: Added uncertainties
- fANOVA: Works with no budgets now

## Others

- Installable via pip


# Version 0.1

## Features

- Multi-Objective is supported with flexible objective objects.
- Groups: If plugin supports groups, multiple runs can be used.
- Automatically find converter: DeepCAVE scans the given directory and selects a suitable converter (if available).
- Recorder: Record your runs and save them directly as DeepCAVE files.
- Matplotlib mode: Alternatively, plugins can output Matplotlib rendered plots.

## Plugins

- StaticPlugin: Uses queue to process the result.
- DynamicPlugin: Input changes are directly calculated.

- Overview: Shows meta and statistics.
- Configurations: Shows configuration space and best found configuration.
- Cost over Time: Shows how the cost changes over time.
- Configuration Cube: Shows configurations as points in a cube.
- Individual Conditional Expectation / Partial Dependency Plots: Shows how individual instances behave.
- fANOVA: Shows Hyperparameter Importance.

## Converters

- DeepCAVE
- SMAC
- BOHB (Beta)<|MERGE_RESOLUTION|>--- conflicted
+++ resolved
@@ -1,12 +1,8 @@
 # Version 1.2.1
 
-<<<<<<< HEAD
-# Enhancements
+## Quality of Life
+- Runs now get displayed with their parent directory for better distinguishability
 - Increase plot font sizes.
-=======
-## Quality of Life
-- Runs now get displayed witn their parent directory for better distinguishability
->>>>>>> 15d249a3
 
 # Version 1.2
 
